--- conflicted
+++ resolved
@@ -94,11 +94,7 @@
 	return dropTables, db, nil
 }
 
-<<<<<<< HEAD
-func (s *PackageSuite) TestValidIter(c *C) {
-=======
 func (s *PackageSuite) TestValidIterGet(c *C) {
->>>>>>> 6c0db119
 	var tests = []struct {
 		summary  string
 		query    string
@@ -200,14 +196,9 @@
 				c.Errorf("\ntest %q failed (Next):\ninput: %s\nerr: more rows that expected (%d >= %d)\n", t.summary, t.query, i, len(t.outputs))
 				break
 			}
-<<<<<<< HEAD
-			c.Assert(iter.Decode(t.outputs[i]...), IsNil,
-				Commentf("\ntest %q failed (Decode):\ninput: %s\n", t.summary, t.query))
-=======
 			if err := iter.Get(t.outputs[i]...); err != nil {
 				c.Errorf("\ntest %q failed (Get):\ninput: %s\nerr: %s\n", t.summary, t.query, err)
 			}
->>>>>>> 6c0db119
 			i++
 		}
 
@@ -223,11 +214,7 @@
 	c.Assert(db.Query(nil, sqlair.MustPrepare(dropTables)).Run(), IsNil)
 }
 
-<<<<<<< HEAD
-func (s *PackageSuite) TestIterErrors(c *C) {
-=======
 func (s *PackageSuite) TestIterGetErrors(c *C) {
->>>>>>> 6c0db119
 	var tests = []struct {
 		summary string
 		query   string
@@ -283,8 +270,7 @@
 		types:   []any{Person{}},
 		inputs:  []any{},
 		outputs: [][]any{{&Person{}, &Person{}}},
-<<<<<<< HEAD
-		err:     `cannot decode result: type "Person" provided more than once`,
+		err:     `cannot get result: type "Person" provided more than once`,
 	}, {
 		summary: "output expr in a with clause",
 		query: `WITH averageID(avgid) AS
@@ -296,10 +282,7 @@
 		types:   []any{Person{}},
 		inputs:  []any{},
 		outputs: [][]any{{&Person{}}},
-		err:     "cannot decode result: column for Person.id not found in results",
-=======
-		err:     `cannot get result: type "Person" provided more than once, rename one of them`,
->>>>>>> 6c0db119
+		err:     "cannot get result: column for Person.id not found in results",
 	}}
 
 	dropTables, sqldb, err := personAndAddressDB()
@@ -369,16 +352,7 @@
 			Commentf("\ntest %q failed (Prepare):\ninput: %s\n", t.summary, t.query))
 
 		q := db.Query(nil, stmt, t.inputs...)
-<<<<<<< HEAD
-		c.Assert(q.One(t.outputs...), IsNil,
-			Commentf("\ntest %q failed (One):\ninput: %s\n", t.summary, t.query))
-=======
-		err = q.Get(t.outputs...)
-		if err != nil {
-			c.Errorf("\ntest %q failed (Get):\ninput: %s\nerr: %s\n", t.summary, t.query, err)
-			continue
-		}
->>>>>>> 6c0db119
+		c.Assert(q.Get(t.outputs...), IsNil, Commentf("\ntest %q failed (Get):\ninput: %s\n", t.summary, t.query))
 		for i, s := range t.expected {
 			c.Assert(t.outputs[i], DeepEquals, s,
 				Commentf("\ntest %q failed:\ninput: %s", t.summary, t.query))
@@ -404,21 +378,19 @@
 		outputs: []any{&Person{}},
 		err:     "sql: no rows in result set",
 	}, {
-<<<<<<< HEAD
 		summary: "missing parameter",
 		query:   "SELECT * AS &Person.* FROM person WHERE id = $Person.id",
 		types:   []any{Person{}},
 		inputs:  []any{},
 		outputs: []any{&Person{}},
 		err:     `invalid input parameter: type "Person" not passed as a parameter`,
-=======
+	}, {
 		summary: "no outputs",
 		query:   "UPDATE person SET id=300 WHERE id=30",
 		types:   []any{Person{}},
 		inputs:  []any{},
 		outputs: []any{&Person{}},
 		err:     "cannot get results: output variables provided but not referenced in query",
->>>>>>> 6c0db119
 	}}
 
 	dropTables, sqldb, err := personAndAddressDB()
@@ -428,19 +400,9 @@
 
 	for _, t := range tests {
 		stmt, err := sqlair.Prepare(t.query, t.types...)
-<<<<<<< HEAD
 		c.Assert(err, IsNil,
 			Commentf("\ntest %q failed (Prepare):\ninput: %s\n", t.summary, t.query))
-		c.Assert(db.Query(nil, stmt, t.inputs...).One(t.outputs...), ErrorMatches, t.err,
-=======
-		if err != nil {
-			c.Errorf("\ntest %q failed (Prepare):\ninput: %s\nerr: %s\n", t.summary, t.query, err)
-			continue
-		}
-
-		err = db.Query(nil, stmt, t.inputs...).Get(t.outputs...)
-		c.Assert(err, ErrorMatches, t.err,
->>>>>>> 6c0db119
+		c.Assert(db.Query(nil, stmt, t.inputs...).Get(t.outputs...), ErrorMatches, t.err,
 			Commentf("\ntest %q failed:\ninput: %s\noutputs: %s", t.summary, t.query, t.outputs))
 	}
 
@@ -453,20 +415,9 @@
 
 	db := sqlair.NewDB(sqldb)
 	stmt := sqlair.MustPrepare("SELECT * AS &Person.* FROM person WHERE id=12312", Person{})
-<<<<<<< HEAD
-	err = db.Query(nil, stmt).One(&Person{})
+	err = db.Query(nil, stmt).Get(&Person{})
 	c.Assert(err, Equals, sqlair.ErrNoRows)
 	c.Assert(err, Equals, sql.ErrNoRows)
-=======
-	err = db.Query(nil, stmt).Get(&Person{})
-	if !errors.Is(err, sqlair.ErrNoRows) {
-		c.Errorf("expected %q, got %q", sqlair.ErrNoRows, err)
-	}
-	if !errors.Is(err, sql.ErrNoRows) {
-		c.Errorf("expected %q, got %q", sql.ErrNoRows, err)
-	}
->>>>>>> 6c0db119
-
 	c.Assert(db.Query(nil, sqlair.MustPrepare(dropTables)).Run(), IsNil)
 }
 
@@ -525,16 +476,8 @@
 		c.Assert(err, IsNil, Commentf("\ntest %q failed (Prepare):\ninput: %s\n", t.summary, t.query))
 
 		q := db.Query(nil, stmt, t.inputs...)
-<<<<<<< HEAD
-		c.Assert(q.All(t.slices...), IsNil,
+		c.Assert(q.GetAll(t.slices...), IsNil,
 			Commentf("\ntest %q failed (All):\ninput: %s\n", t.summary, t.query))
-=======
-		err = q.GetAll(t.slices...)
-		if err != nil {
-			c.Errorf("\ntest %q failed (GetAll):\ninput: %s\nerr: %s\n", t.summary, t.query, err)
-			continue
-		}
->>>>>>> 6c0db119
 		for i, column := range t.expected {
 			c.Assert(t.slices[i], DeepEquals, column,
 				Commentf("\ntest %q failed:\ninput: %s", t.summary, t.query))
@@ -603,18 +546,8 @@
 
 	for _, t := range tests {
 		stmt, err := sqlair.Prepare(t.query, t.types...)
-<<<<<<< HEAD
 		c.Assert(err, IsNil, Commentf("\ntest %q failed (Prepare):\ninput: %s\n", t.summary, t.query))
-		c.Assert(db.Query(nil, stmt, t.inputs...).All(t.slices...), ErrorMatches, t.err,
-=======
-		if err != nil {
-			c.Errorf("\ntest %q failed (Prepare):\ninput: %s\nerr: %s\n", t.summary, t.query, err)
-			continue
-		}
-
-		err = db.Query(nil, stmt, t.inputs...).GetAll(t.slices...)
-		c.Assert(err, ErrorMatches, t.err,
->>>>>>> 6c0db119
+		c.Assert(db.Query(nil, stmt, t.inputs...).GetAll(t.slices...), ErrorMatches, t.err,
 			Commentf("\ntest %q failed:\ninput: %s\nslices: %s", t.summary, t.query, t.slices))
 	}
 
@@ -633,25 +566,14 @@
 
 	db := sqlair.NewDB(sqldb)
 
-<<<<<<< HEAD
-	insertStmt := sqlair.MustPrepare("INSERT INTO person VALUES ( $Person.name, $Person.id, $Person.address_id, 'jimmy@email.com');", Person{})
-	c.Assert(db.Query(nil, insertStmt, &jim).Run(), IsNil)
-=======
 	// Insert Jim.
 	insertStmt := sqlair.MustPrepare("INSERT INTO person VALUES ($Person.name, $Person.id, $Person.address_id, 'jimmy@email.com');", Person{})
-	err = db.Query(nil, insertStmt, &jim).Run()
-	c.Assert(err, IsNil)
->>>>>>> 6c0db119
+	c.Assert(db.Query(nil, insertStmt, &jim).Run(), IsNil)
 
 	// Check Jim is in the db.
 	selectStmt := sqlair.MustPrepare("SELECT &Person.* FROM person WHERE id = $Person.id", Person{})
 	var jimCheck = Person{}
-<<<<<<< HEAD
-	c.Assert(db.Query(nil, selectStmt, &jim).One(&jimCheck), IsNil)
-=======
-	err = db.Query(nil, selectStmt, &jim).Get(&jimCheck)
-	c.Assert(err, IsNil)
->>>>>>> 6c0db119
+	c.Assert(db.Query(nil, selectStmt, &jim).Get(&jimCheck), IsNil)
 	c.Assert(jimCheck, Equals, jim)
 
 	c.Assert(db.Query(nil, sqlair.MustPrepare(dropTables)).Run(), IsNil)
@@ -735,25 +657,12 @@
 
 	// Run different Query methods.
 	q := db.Query(nil, stmt)
-<<<<<<< HEAD
-	c.Assert(q.One(oneOutput), IsNil)
+	c.Assert(q.Get(oneOutput), IsNil)
 	c.Assert(oneExpected, DeepEquals, oneOutput)
 
-	c.Assert(q.All(allOutput), IsNil)
+	c.Assert(q.GetAll(allOutput), IsNil)
 	c.Assert(allOutput, DeepEquals, allExpected)
 
-	c.Assert(q.Run(), IsNil)
-
-=======
-	err = q.Get(oneOutput)
-	c.Assert(err, IsNil)
-	c.Assert(oneExpected, DeepEquals, oneOutput)
-
-	err = q.GetAll(allOutput)
-	c.Assert(err, IsNil)
-	c.Assert(allOutput, DeepEquals, allExpected)
-
->>>>>>> 6c0db119
 	iter := q.Iter()
 	defer iter.Close()
 	i := 0
@@ -761,66 +670,13 @@
 		if i >= len(iterOutputs) {
 			c.Fatalf("expected %d rows, got more", len(iterOutputs))
 		}
-<<<<<<< HEAD
-		c.Assert(iter.Decode(iterOutputs[i]), IsNil)
-=======
-		if err := iter.Get(iterOutputs[i]); err != nil {
-			c.Fatal(err)
-		}
->>>>>>> 6c0db119
+		c.Assert(iter.Get(iterOutputs[i]), IsNil)
 		i++
 	}
 	c.Assert(iter.Close(), IsNil)
 	c.Assert(iterOutputs, DeepEquals, iterExpected)
 
-	// Run them all again for good measure.
-	allOutput = &[]*Person{}
-	iterOutputs = []any{&Person{}, &Person{}, &Person{}, &Person{}}
-	oneOutput = &Person{}
-
-<<<<<<< HEAD
-	c.Assert(q.All(allOutput), IsNil)
-=======
-	err = q.GetAll(allOutput)
-	c.Assert(err, IsNil)
->>>>>>> 6c0db119
-	c.Assert(allOutput, DeepEquals, allExpected)
-
-	iter = q.Iter()
-	defer iter.Close()
-	i = 0
-	for iter.Next() {
-		if i >= len(iterOutputs) {
-			c.Fatalf("expected %d rows, got more", len(iterOutputs))
-		}
-<<<<<<< HEAD
-		c.Assert(iter.Decode(iterOutputs[i]), IsNil)
-=======
-		if err := iter.Get(iterOutputs[i]); err != nil {
-			c.Fatal(err)
-		}
->>>>>>> 6c0db119
-		i++
-	}
-	c.Assert(iter.Close(), IsNil)
-	c.Assert(iterOutputs, DeepEquals, iterExpected)
-
-	q = db.Query(nil, stmt)
-<<<<<<< HEAD
-	c.Assert(q.One(oneOutput), IsNil)
-=======
-	err = q.Get(oneOutput)
-	c.Assert(err, IsNil)
->>>>>>> 6c0db119
-	c.Assert(oneExpected, DeepEquals, oneOutput)
-	c.Assert(q.Run(), IsNil)
-
-<<<<<<< HEAD
-	c.Assert(db.Query(nil, sqlair.MustPrepare(dropTables)).Run(), IsNil)
-=======
-	err = db.Query(nil, sqlair.MustPrepare(dropTables)).Run()
-	c.Assert(err, IsNil)
->>>>>>> 6c0db119
+	c.Assert(db.Query(nil, sqlair.MustPrepare(dropTables)).Run(), IsNil)
 }
 
 func (s *PackageSuite) TestTransactions(c *C) {
@@ -844,32 +700,15 @@
 	tx, err = db.Begin(ctx, nil)
 	c.Assert(err, IsNil)
 	var derekCheck = Person{}
-<<<<<<< HEAD
-	c.Assert(tx.Query(ctx, selectStmt, &derek).One(&derekCheck), Equals, sqlair.ErrNoRows)
+	c.Assert(tx.Query(ctx, selectStmt, &derek).Get(&derekCheck), Equals, sqlair.ErrNoRows)
 	c.Assert(tx.Query(ctx, insertStmt, &derek).Run(), IsNil)
 	c.Assert(tx.Commit(), IsNil)
-=======
-	err = tx.Query(ctx, selectStmt, &derek).Get(&derekCheck)
-	if !errors.Is(err, sqlair.ErrNoRows) {
-		c.Fatalf("got err %s, expected %s", err, sqlair.ErrNoRows)
-	}
-	err = tx.Query(ctx, insertStmt, &derek).Run()
-	c.Assert(err, IsNil)
-
-	err = tx.Commit()
-	c.Assert(err, IsNil)
->>>>>>> 6c0db119
 
 	// Check derek is now in the db.
 	tx, err = db.Begin(ctx, nil)
 	c.Assert(err, IsNil)
 
-<<<<<<< HEAD
-	c.Assert(tx.Query(ctx, selectStmt, &derek).One(&derekCheck), IsNil)
-=======
-	err = tx.Query(ctx, selectStmt, &derek).Get(&derekCheck)
-	c.Assert(err, IsNil)
->>>>>>> 6c0db119
+	c.Assert(tx.Query(ctx, selectStmt, &derek).Get(&derekCheck), IsNil)
 	c.Assert(derek, Equals, derekCheck)
 	c.Assert(tx.Commit(), IsNil)
 
@@ -967,15 +806,8 @@
 
 	// Check immidiate Get.
 	iter := db.Query(nil, stmt).Iter()
-<<<<<<< HEAD
-	c.Assert(iter.Decode(&p), ErrorMatches, "cannot decode result: sql: Scan called without calling Next")
-	c.Assert(iter.Close(), IsNil)
-=======
-	err = iter.Get(&p)
-	c.Assert(err, ErrorMatches, "cannot get result: cannot call Get before Next unless getting outcome")
-	err = iter.Close()
-	c.Assert(err, IsNil)
->>>>>>> 6c0db119
+	c.Assert(iter.Get(&p), ErrorMatches, "cannot get result: cannot call Get before Next unless getting outcome")
+	c.Assert(iter.Close(), IsNil)
 
 	// Check Next after closing.
 	iter = db.Query(nil, stmt).Iter()
@@ -985,18 +817,9 @@
 
 	// Check Get after closing.
 	iter = db.Query(nil, stmt).Iter()
-<<<<<<< HEAD
-	c.Assert(iter.Close(), IsNil)
-	c.Assert(iter.Decode(&p), ErrorMatches, "cannot decode result: iteration ended or not started")
-	c.Assert(iter.Close(), IsNil)
-=======
-	err = iter.Close()
-	c.Assert(err, IsNil)
-	err = iter.Get(&p)
-	c.Assert(err, ErrorMatches, "cannot get result: iteration ended")
-	err = iter.Close()
-	c.Assert(err, IsNil)
->>>>>>> 6c0db119
+	c.Assert(iter.Close(), IsNil)
+	c.Assert(iter.Get(&p), ErrorMatches, "cannot get result: iteration ended")
+	c.Assert(iter.Close(), IsNil)
 
 	// Check multiple closes.
 	iter = db.Query(nil, stmt).Iter()
@@ -1006,19 +829,9 @@
 	// Check SQL Scan error (scanning string into an int).
 	badTypesStmt := sqlair.MustPrepare("SELECT name AS &Person.id FROM person", Person{})
 	iter = db.Query(nil, badTypesStmt).Iter()
-<<<<<<< HEAD
 	c.Assert(iter.Next(), Equals, true)
-	c.Assert(iter.Decode(&p), ErrorMatches, `cannot decode result: sql: Scan error on column index 0, name "_sqlair_0": converting driver.Value type string \("Fred"\) to a int: invalid syntax`)
-	c.Assert(iter.Close(), IsNil)
-=======
-	if !iter.Next() {
-		c.Fatal("expected true, got false")
-	}
-	err = iter.Get(&p)
-	c.Assert(err, ErrorMatches, `cannot get result: sql: Scan error on column index 0, name "_sqlair_0": converting driver.Value type string \("Fred"\) to a int: invalid syntax`)
-	err = iter.Close()
-	c.Assert(err, IsNil)
->>>>>>> 6c0db119
+	c.Assert(iter.Get(&p), ErrorMatches, `cannot get result: sql: Scan error on column index 0, name "_sqlair_0": converting driver.Value type string \("Fred"\) to a int: invalid syntax`)
+	c.Assert(iter.Close(), IsNil)
 
 	_, err = db.PlainDB().Exec(dropTables)
 	c.Assert(err, IsNil)
@@ -1063,17 +876,9 @@
 				c.Errorf("\ntest %q failed (Next):\ninput: %s\nerr: more rows that expected (%d > %d)\n", t.summary, t.query, i+1, len(t.outputs))
 				break
 			}
-<<<<<<< HEAD
-=======
-			if err := iter.Get(t.outputs[i]...); err != nil {
-				c.Errorf("\ntest %q failed (Get):\ninput: %s\nerr: %s\n", t.summary, t.query, err)
-			}
-			i++
-		}
->>>>>>> 6c0db119
-
-			c.Assert(iter.Decode(t.outputs[i]...), IsNil,
-				Commentf("\ntest %q failed (Decode):\ninput: %s\n", t.summary, t.query))
+
+			c.Assert(iter.Get(t.outputs[i]...), IsNil,
+				Commentf("\ntest %q failed (Get):\ninput: %s\n", t.summary, t.query))
 			i++
 		}
 		c.Assert(iter.Close(), IsNil,
