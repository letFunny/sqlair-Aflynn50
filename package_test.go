package sqlair_test

import (
	"context"
	"database/sql"
	"testing"

	_ "github.com/mattn/go-sqlite3"
	. "gopkg.in/check.v1"

	"github.com/canonical/sqlair"
)

// Hook up gocheck into the "go test" runner.
func TestExpr(t *testing.T) { TestingT(t) }

type PackageSuite struct{}

var _ = Suite(&PackageSuite{})

func setupDB() (*sql.DB, error) {
	return sql.Open("sqlite3", ":memory:")
}

func createExampleDB(createTables string, inserts []string) (*sql.DB, error) {
	db, err := setupDB()
	if err != nil {
		return nil, err
	}

	_, err = db.Exec(createTables)
	if err != nil {
		return nil, err
	}
	for _, insert := range inserts {
		_, err := db.Exec(insert)
		if err != nil {
			return nil, err
		}
	}

	return db, nil
}

type Address struct {
	ID       int    `db:"id"`
	District string `db:"district"`
	Street   string `db:"street"`
}

type Person struct {
	ID         int    `db:"id"`
	Fullname   string `db:"name"`
	PostalCode int    `db:"address_id"`
}

type Manager Person

type District struct{}

type CustomMap map[string]any

func personAndAddressDB() (string, *sql.DB, error) {
	createTables := `
CREATE TABLE person (
	name text,
	id integer,
	address_id integer,
	email text
);
CREATE TABLE address (
	id integer,
	district text,
	street text
);
`
	dropTables := `
DROP TABLE person;
DROP TABLE address;
`

	inserts := []string{
		"INSERT INTO person VALUES ('Fred', 30, 1000, 'fred@email.com');",
		"INSERT INTO person VALUES ('Mark', 20, 1500, 'mark@email.com');",
		"INSERT INTO person VALUES ('Mary', 40, 3500, 'mary@email.com');",
		"INSERT INTO person VALUES ('James', 35, 4500, 'james@email.com');",
		"INSERT INTO address VALUES (1000, 'Happy Land', 'Main Street');",
		"INSERT INTO address VALUES (1500, 'Sad World', 'Church Road');",
		"INSERT INTO address VALUES (3500, 'Ambivalent Commons', 'Station Lane');",
	}

	db, err := createExampleDB(createTables, inserts)
	if err != nil {
		return "", nil, err
	}
	return dropTables, db, nil
}

func (s *PackageSuite) TestValidIterGet(c *C) {
	type StringMap map[string]string
	type lowerCaseMap map[string]any
	type M struct {
		F string `db:"id"`
	}
	var tests = []struct {
		summary  string
		query    string
		types    []any
		inputs   []any
		outputs  [][]any
		expected [][]any
	}{{
		summary:  "double select with name clash",
		query:    "SELECT p.id AS &Person.*, a.id AS &Address.* FROM person AS p, address AS a",
		types:    []any{Person{}, Address{}},
		inputs:   []any{},
		outputs:  [][]any{{&Person{}, &Address{}}, {&Person{}, &Address{}}, {&Person{}, &Address{}}, {&Person{}, &Address{}}, {&Person{}, &Address{}}, {&Person{}, &Address{}}, {&Person{}, &Address{}}, {&Person{}, &Address{}}, {&Person{}, &Address{}}, {&Person{}, &Address{}}, {&Person{}, &Address{}}, {&Person{}, &Address{}}},
		expected: [][]any{{&Person{ID: 30}, &Address{ID: 1000}}, {&Person{ID: 30}, &Address{ID: 1500}}, {&Person{ID: 30}, &Address{ID: 3500}}, {&Person{ID: 20}, &Address{ID: 1000}}, {&Person{ID: 20}, &Address{ID: 1500}}, {&Person{ID: 20}, &Address{ID: 3500}}, {&Person{ID: 40}, &Address{ID: 1000}}, {&Person{ID: 40}, &Address{ID: 1500}}, {&Person{ID: 40}, &Address{ID: 3500}}, {&Person{ID: 35}, &Address{ID: 1000}}, {&Person{ID: 35}, &Address{ID: 1500}}, {&Person{ID: 35}, &Address{ID: 3500}}},
	}, {
		summary:  "simple select person",
		query:    "SELECT * AS &Person.* FROM person",
		types:    []any{Person{}},
		inputs:   []any{},
		outputs:  [][]any{{&Person{}}, {&Person{}}, {&Person{}}, {&Person{}}},
		expected: [][]any{{&Person{30, "Fred", 1000}}, {&Person{20, "Mark", 1500}}, {&Person{40, "Mary", 3500}}, {&Person{35, "James", 4500}}},
	}, {
		summary:  "select multiple with extras",
		query:    "SELECT email, * AS &Person.*, address_id AS &Address.id, * AS &Manager.*, id FROM person WHERE id = $Address.id",
		types:    []any{Person{}, Address{}, Manager{}},
		inputs:   []any{Address{ID: 30}},
		outputs:  [][]any{{&Person{}, &Address{}, &Manager{}}},
		expected: [][]any{{&Person{30, "Fred", 1000}, &Address{ID: 1000}, &Manager{30, "Fred", 1000}}},
	}, {
		summary:  "select with renaming",
		query:    "SELECT (name, address_id) AS (&Address.street, &Address.id) FROM person WHERE id = $Manager.id",
		types:    []any{Address{}, Manager{}},
		inputs:   []any{Manager{ID: 30}},
		outputs:  [][]any{{&Address{}}},
		expected: [][]any{{&Address{Street: "Fred", ID: 1000}}},
	}, {
		summary:  "select into star struct",
		query:    "SELECT (name, address_id) AS &Person.* FROM person WHERE address_id IN ( $Manager.address_id, $Address.district )",
		types:    []any{Person{}, Address{}, Manager{}},
		inputs:   []any{Manager{PostalCode: 1000}, Address{ID: 2000}},
		outputs:  [][]any{{&Person{}}},
		expected: [][]any{{&Person{Fullname: "Fred", PostalCode: 1000}}},
	}, {
		summary:  "select into map",
		query:    "SELECT &M.name FROM person WHERE address_id = $M.p1 OR address_id = $M.p2",
		types:    []any{sqlair.M{}},
		inputs:   []any{sqlair.M{"p1": 1000, "p2": 1500}},
		outputs:  [][]any{{sqlair.M{}}, {sqlair.M{}}},
		expected: [][]any{{sqlair.M{"name": "Fred"}}, {sqlair.M{"name": "Mark"}}},
	}, {
		summary:  "select into star map",
		query:    "SELECT (name, address_id) AS &M.* FROM person WHERE address_id = $M.p1",
		types:    []any{sqlair.M{}},
		inputs:   []any{sqlair.M{"p1": 1000}},
		outputs:  [][]any{{&sqlair.M{"address_id": 0}}},
		expected: [][]any{{&sqlair.M{"name": "Fred", "address_id": int64(1000)}}},
	}, {
		summary:  "select into custom map",
		query:    "SELECT (name, address_id) AS &CustomMap.* FROM person WHERE address_id IN ( $CustomMap.address_id, $CustomMap.district)",
		types:    []any{CustomMap{}},
		inputs:   []any{CustomMap{"address_id": 1000, "district": 2000}},
		outputs:  [][]any{{&CustomMap{"address_id": 0}}},
		expected: [][]any{{&CustomMap{"name": "Fred", "address_id": int64(1000)}}},
	}, {
		summary:  "multiple maps",
		query:    "SELECT name AS &StringMap.*, id AS &CustomMap.* FROM person WHERE address_id = $M.address_id AND id = $StringMap.id",
		types:    []any{StringMap{}, sqlair.M{}, CustomMap{}},
		inputs:   []any{sqlair.M{"address_id": "1000"}, &StringMap{"id": "30"}},
		outputs:  [][]any{{&StringMap{}, CustomMap{}}},
		expected: [][]any{{&StringMap{"name": "Fred"}, CustomMap{"id": int64(30)}}},
	}, {
		summary:  "lower case map",
		query:    "SELECT name AS &lowerCaseMap.*, id AS &lowerCaseMap.* FROM person WHERE address_id = $lowerCaseMap.address_id",
		types:    []any{lowerCaseMap{}},
		inputs:   []any{lowerCaseMap{"address_id": "1000"}},
		outputs:  [][]any{{&lowerCaseMap{}}},
		expected: [][]any{{&lowerCaseMap{"name": "Fred", "id": int64(30)}}},
	}, {
		summary:  "insert",
		query:    "INSERT INTO address VALUES ($Address.id, $Address.district, $Address.street);",
		types:    []any{Address{}},
		inputs:   []any{Address{8000, "Crazy Town", "Willow Wong"}},
		outputs:  [][]any{},
		expected: [][]any{},
	}, {
		summary:  "update",
		query:    "UPDATE address SET id=$Address.id WHERE id=8000",
		types:    []any{Address{}},
		inputs:   []any{Address{ID: 1000}},
		outputs:  [][]any{},
		expected: [][]any{},
	}}

	// A Person struct that shadows the one in tests above and has different int types.
	type Person struct {
		ID         int32  `db:"id"`
		Fullname   string `db:"name"`
		PostalCode int32  `db:"address_id"`
	}

	var testsWithShadowPerson = []struct {
		summary  string
		query    string
		types    []any
		inputs   []any
		outputs  [][]any
		expected [][]any
	}{{
		summary:  "alternative type shadow person",
		query:    "SELECT * AS &Person.* FROM person",
		types:    []any{Person{}},
		inputs:   []any{},
		outputs:  [][]any{{&Person{}}, {&Person{}}, {&Person{}}, {&Person{}}},
		expected: [][]any{{&Person{30, "Fred", 1000}}, {&Person{20, "Mark", 1500}}, {&Person{40, "Mary", 3500}}, {&Person{35, "James", 4500}}},
	}}

	tests = append(tests, testsWithShadowPerson...)

	dropTables, sqldb, err := personAndAddressDB()
	c.Assert(err, IsNil)

	db := sqlair.NewDB(sqldb)

	for _, t := range tests {
		stmt, err := sqlair.Prepare(t.query, t.types...)
		c.Assert(err, IsNil,
			Commentf("\ntest %q failed (Prepare):\ninput: %s\n", t.summary, t.query))

		iter := db.Query(nil, stmt, t.inputs...).Iter()
		defer iter.Close()
		i := 0
		for iter.Next() {
			if i >= len(t.outputs) {
				c.Errorf("\ntest %q failed (Next):\ninput: %s\nerr: more rows that expected (%d > %d)\n", t.summary, t.query, i+1, len(t.outputs))
				break
			}
			if err := iter.Get(t.outputs[i]...); err != nil {
				c.Errorf("\ntest %q failed (Get):\ninput: %s\nerr: %s\n", t.summary, t.query, err)
			}
			i++
		}

		c.Assert(iter.Close(), IsNil,
			Commentf("\ntest %q failed (Close):\ninput: %s\n", t.summary, t.query))
		for i, row := range t.expected {
			for j, col := range row {
				c.Assert(t.outputs[i][j], DeepEquals, col,
					Commentf("\ntest %q failed:\ninput: %s\nrow: %d\n", t.summary, t.query, i))
			}
		}
	}
	c.Assert(db.Query(nil, sqlair.MustPrepare(dropTables)).Run(), IsNil)
}

func (s *PackageSuite) TestIterGetErrors(c *C) {
	type SliceMap map[string][]string
	var tests = []struct {
		summary string
		query   string
		types   []any
		inputs  []any
		outputs [][]any
		err     string
	}{{
		summary: "nil parameter",
		query:   "SELECT * AS &Person.* FROM person",
		types:   []any{Person{}},
		inputs:  []any{},
		outputs: [][]any{{nil}},
		err:     "cannot get result: need map or pointer to struct, got nil",
	}, {
		summary: "nil pointer parameter",
		query:   "SELECT * AS &Person.* FROM person",
		types:   []any{Person{}},
		inputs:  []any{},
		outputs: [][]any{{(*Person)(nil)}},
		err:     "cannot get result: got nil pointer",
	}, {
		summary: "non pointer parameter",
		query:   "SELECT * AS &Person.* FROM person",
		types:   []any{Person{}},
		inputs:  []any{},
		outputs: [][]any{{Person{}}},
		err:     "cannot get result: need map or pointer to struct, got struct",
	}, {
		summary: "wrong struct",
		query:   "SELECT * AS &Person.* FROM person",
		types:   []any{Person{}},
		inputs:  []any{},
		outputs: [][]any{{&Address{}}},
		err:     `cannot get result: type "Address" does not appear in query, have: Person`,
	}, {
		summary: "not a struct",
		query:   "SELECT * AS &Person.* FROM person",
		types:   []any{Person{}},
		inputs:  []any{},
		outputs: [][]any{{&[]any{}}},
		err:     "cannot get result: need map or pointer to struct, got pointer to slice",
	}, {
		summary: "missing get value",
		query:   "SELECT * AS &Person.* FROM person",
		types:   []any{Person{}},
		inputs:  []any{},
		outputs: [][]any{{}},
		err:     `cannot get result: type "Person" found in query but not passed to get`,
	}, {
		summary: "multiple of the same type",
		query:   "SELECT * AS &Person.* FROM person",
		types:   []any{Person{}},
		inputs:  []any{},
		outputs: [][]any{{&Person{}, &Person{}}},
		err:     `cannot get result: type "Person" provided more than once`,
	}, {
		summary: "output expr in a with clause",
		query: `WITH averageID(avgid) AS
		        (SELECT &Person.id
		        FROM person)
		        SELECT id
		        FROM person, averageID
		        WHERE id > averageID.avgid`,
		types:   []any{Person{}},
		inputs:  []any{},
		outputs: [][]any{{&Person{}}},
		err:     "cannot get result: column for Person.id not found in results",
	}, {
		summary: "multiple of the same type",
		query:   "SELECT name AS &M.* FROM person",
		types:   []any{sqlair.M{}},
		inputs:  []any{},
		outputs: [][]any{{&sqlair.M{}, sqlair.M{}}},
		err:     `cannot get result: type "M" provided more than once`,
	}}

	dropTables, sqldb, err := personAndAddressDB()
	c.Assert(err, IsNil)

	db := sqlair.NewDB(sqldb)

	for _, t := range tests {
		stmt, err := sqlair.Prepare(t.query, t.types...)
		c.Assert(err, IsNil,
			Commentf("\ntest %q failed (Prepare):\ninput: %s\n", t.summary, t.query))

		iter := db.Query(nil, stmt, t.inputs...).Iter()
		defer iter.Close()
		i := 0
		for iter.Next() {
			if i >= len(t.outputs) {
				c.Errorf("\ntest %q failed (Next):\ninput: %s\nerr: more rows that expected (%d > %d)\n", t.summary, t.query, i+1, len(t.outputs))
				break
			}
			if err := iter.Get(t.outputs[i]...); err != nil {
				c.Assert(err, ErrorMatches, t.err,
					Commentf("\ntest %q failed:\ninput: %s\noutputs: %s", t.summary, t.query, t.outputs))
				iter.Close()
				break
			}
			i++
		}
		c.Assert(iter.Close(), IsNil,
			Commentf("\ntest %q failed (Close):\ninput: %s\n", t.summary, t.query))
	}
	c.Assert(db.Query(nil, sqlair.MustPrepare(dropTables)).Run(), IsNil)
}

type ScannerInt struct {
	SI int
}

func (si *ScannerInt) Scan(v any) error {
	if _, ok := v.(int); ok {
		si.SI = 42
	} else {
		si.SI = 666
	}
	return nil
}

type ScannerString struct {
	SS string
}

func (ss *ScannerString) Scan(v any) error {
	if _, ok := v.(string); ok {
		ss.SS = "ScannerString scanned well!"
	} else {
		ss.SS = "ScannerString found a NULL"
	}
	return nil
}

func (s *PackageSuite) TestNulls(c *C) {
	type I int
	type J = int
	type S = string
	type PersonWithStrangeTypes struct {
		ID         I `db:"id"`
		Fullname   S `db:"name"`
		PostalCode J `db:"address_id"`
	}
	type NullGuy struct {
		ID         sql.NullInt64  `db:"id"`
		Fullname   sql.NullString `db:"name"`
		PostalCode sql.NullInt64  `db:"address_id"`
	}
	type ScannerDude struct {
		ID         ScannerInt    `db:"id"`
		Fullname   ScannerString `db:"name"`
		PostalCode ScannerInt    `db:"address_id"`
	}

	var tests = []struct {
		summary  string
		query    string
		types    []any
		inputs   []any
		outputs  []any
		expected []any
	}{{
		summary:  "reading nulls",
		query:    `SELECT &Person.* FROM person WHERE name = "Nully"`,
		types:    []any{Person{}},
		inputs:   []any{},
		outputs:  []any{&Person{ID: 5, PostalCode: 10}},
		expected: []any{&Person{Fullname: "Nully", ID: 0, PostalCode: 0}},
	}, {
		summary:  "reading nulls with custom types",
		query:    `SELECT &PersonWithStrangeTypes.* FROM person WHERE name = "Nully"`,
		types:    []any{PersonWithStrangeTypes{}},
		inputs:   []any{},
		outputs:  []any{&PersonWithStrangeTypes{ID: 5, PostalCode: 10}},
		expected: []any{&PersonWithStrangeTypes{Fullname: "Nully", ID: 0, PostalCode: 0}},
	}, {
		summary:  "regular nulls",
		query:    `SELECT &NullGuy.* FROM person WHERE name = "Nully"`,
		types:    []any{NullGuy{}},
		inputs:   []any{},
		outputs:  []any{&NullGuy{}},
		expected: []any{&NullGuy{Fullname: sql.NullString{Valid: true, String: "Nully"}, ID: sql.NullInt64{Valid: false}, PostalCode: sql.NullInt64{Valid: false}}},
	}, {
		summary:  "nulls with custom scan type",
		query:    `SELECT &ScannerDude.* FROM person WHERE name = "Nully"`,
		types:    []any{ScannerDude{}},
		inputs:   []any{},
		outputs:  []any{&ScannerDude{}},
		expected: []any{&ScannerDude{Fullname: ScannerString{SS: "ScannerString scanned well!"}, ID: ScannerInt{SI: 666}, PostalCode: ScannerInt{SI: 666}}},
	}}

	dropTables, sqldb, err := personAndAddressDB()
	if err != nil {
		c.Fatal(err)
	}

	db := sqlair.NewDB(sqldb)

	insertNullPerson, err := sqlair.Prepare("INSERT INTO person VALUES ('Nully', NULL, NULL, NULL);")
	c.Assert(err, IsNil)
	c.Assert(db.Query(nil, insertNullPerson).Run(), IsNil)

	for _, t := range tests {
		stmt, err := sqlair.Prepare(t.query, t.types...)
		if err != nil {
			c.Errorf("\ntest %q failed (prepare):\ninput: %s\nerr: %s\n", t.summary, t.query, err)
			continue
		}

		q := db.Query(nil, stmt, t.inputs...)
		err = q.Get(t.outputs...)
		if err != nil {
			c.Errorf("\ntest %q failed (Get):\ninput: %s\nerr: %s\n", t.summary, t.query, err)
			continue
		}
		for i, s := range t.expected {
			c.Assert(t.outputs[i], DeepEquals, s,
				Commentf("\ntest %q failed:\ninput: %s", t.summary, t.query))
		}
	}

	err = db.Query(nil, sqlair.MustPrepare(dropTables)).Run()
	if err != nil {
		c.Fatal(err)
	}
}

func (s *PackageSuite) TestValidGet(c *C) {
	var tests = []struct {
		summary  string
		query    string
		types    []any
		inputs   []any
		outputs  []any
		expected []any
	}{{
		summary:  "double select with name clash",
		query:    "SELECT p.id AS &Person.*, a.id AS &Address.* FROM person AS p, address AS a",
		types:    []any{Person{}, Address{}},
		inputs:   []any{},
		outputs:  []any{&Person{}, &Address{}},
		expected: []any{&Person{ID: 30}, &Address{ID: 1000}},
	}, {
		summary:  "select into multiple structs, with input conditions",
		query:    "SELECT p.* AS &Person.*, a.* AS &Address.*, p.* AS &Manager.* FROM person AS p, address AS a WHERE p.id = $Person.id AND a.id = $Address.id ",
		types:    []any{Person{}, Address{}, Manager{}},
		inputs:   []any{Address{ID: 1000}, Person{ID: 30}},
		outputs:  []any{&Person{}, &Address{}, &Manager{}},
		expected: []any{&Person{30, "Fred", 1000}, &Address{1000, "Happy Land", "Main Street"}, &Manager{30, "Fred", 1000}},
	}, {
		summary:  "select into map",
		query:    "SELECT &M.name FROM person WHERE address_id = $M.p1",
		types:    []any{sqlair.M{}},
		inputs:   []any{sqlair.M{"p1": 1000}},
		outputs:  []any{sqlair.M{}},
		expected: []any{sqlair.M{"name": "Fred"}},
	}}

	dropTables, sqldb, err := personAndAddressDB()
	c.Assert(err, IsNil)

	db := sqlair.NewDB(sqldb)

	for _, t := range tests {
		stmt, err := sqlair.Prepare(t.query, t.types...)
		c.Assert(err, IsNil,
			Commentf("\ntest %q failed (Prepare):\ninput: %s\n", t.summary, t.query))

		q := db.Query(nil, stmt, t.inputs...)
		c.Assert(q.Get(t.outputs...), IsNil, Commentf("\ntest %q failed (Get):\ninput: %s\n", t.summary, t.query))
		for i, s := range t.expected {
			c.Assert(t.outputs[i], DeepEquals, s,
				Commentf("\ntest %q failed:\ninput: %s", t.summary, t.query))
		}
	}

	c.Assert(db.Query(nil, sqlair.MustPrepare(dropTables)).Run(), IsNil)
}

func (s *PackageSuite) TestGetErrors(c *C) {
	var tests = []struct {
		summary string
		query   string
		types   []any
		inputs  []any
		outputs []any
		err     string
	}{{
		summary: "no rows",
		query:   "SELECT * AS &Person.* FROM person WHERE id=12312",
		types:   []any{Person{}},
		inputs:  []any{},
		outputs: []any{&Person{}},
		err:     "sql: no rows in result set",
	}, {
		summary: "missing parameter",
		query:   "SELECT * AS &Person.* FROM person WHERE id = $Person.id",
		types:   []any{Person{}},
		inputs:  []any{},
		outputs: []any{&Person{}},
		err:     `invalid input parameter: type "Person" not found`,
	}, {
		summary: "no outputs",
		query:   "UPDATE person SET id=300 WHERE id=30",
		types:   []any{Person{}},
		inputs:  []any{},
		outputs: []any{&Person{}},
		err:     "cannot get results: output variables provided but not referenced in query",
	}, {
		summary: "key not in map",
		query:   "SELECT &M.name FROM person WHERE address_id = $M.p1",
		types:   []any{sqlair.M{}},
		inputs:  []any{sqlair.M{}},
		outputs: []any{sqlair.M{}},
		err:     `invalid input parameter: map "M" does not contain key "p1"`,
	}}

	dropTables, sqldb, err := personAndAddressDB()
	c.Assert(err, IsNil)

	db := sqlair.NewDB(sqldb)

	for _, t := range tests {
		stmt, err := sqlair.Prepare(t.query, t.types...)
		c.Assert(err, IsNil,
			Commentf("\ntest %q failed (Prepare):\ninput: %s\n", t.summary, t.query))
		c.Assert(db.Query(nil, stmt, t.inputs...).Get(t.outputs...), ErrorMatches, t.err,
			Commentf("\ntest %q failed:\ninput: %s\noutputs: %s", t.summary, t.query, t.outputs))
	}

	c.Assert(db.Query(nil, sqlair.MustPrepare(dropTables)).Run(), IsNil)
}

func (s *PackageSuite) TestErrNoRows(c *C) {
	dropTables, sqldb, err := personAndAddressDB()
	c.Assert(err, IsNil)

	db := sqlair.NewDB(sqldb)
	stmt := sqlair.MustPrepare("SELECT * AS &Person.* FROM person WHERE id=12312", Person{})
	err = db.Query(nil, stmt).Get(&Person{})
	c.Assert(err, Equals, sqlair.ErrNoRows)
	c.Assert(err, Equals, sql.ErrNoRows)
	c.Assert(db.Query(nil, sqlair.MustPrepare(dropTables)).Run(), IsNil)
}

func (s *PackageSuite) TestValidGetAll(c *C) {
	var tests = []struct {
		summary  string
		query    string
		types    []any
		inputs   []any
		slices   []any
		expected []any
	}{{
		summary:  "double select with name clash",
		query:    "SELECT p.id AS &Person.*, a.id AS &Address.* FROM person AS p, address AS a",
		types:    []any{Person{}, Address{}},
		inputs:   []any{},
		slices:   []any{&[]*Person{}, &[]*Address{}},
		expected: []any{&[]*Person{{ID: 30}, {ID: 30}, {ID: 30}, {ID: 20}, {ID: 20}, {ID: 20}, {ID: 40}, {ID: 40}, {ID: 40}, {ID: 35}, {ID: 35}, {ID: 35}}, &[]*Address{{ID: 1000}, {ID: 1500}, {ID: 3500}, {ID: 1000}, {ID: 1500}, {ID: 3500}, {ID: 1000}, {ID: 1500}, {ID: 3500}, {ID: 1000}, {ID: 1500}, {ID: 3500}}},
	}, {
		summary:  "select all columns into person",
		query:    "SELECT * AS &Person.* FROM person",
		types:    []any{Person{}},
		inputs:   []any{},
		slices:   []any{&[]*Person{}},
		expected: []any{&[]*Person{{30, "Fred", 1000}, {20, "Mark", 1500}, {40, "Mary", 3500}, {35, "James", 4500}}},
	}, {
		summary:  "select all columns into person with no pointers",
		query:    "SELECT * AS &Person.* FROM person",
		types:    []any{Person{}},
		inputs:   []any{},
		slices:   []any{&[]Person{}},
		expected: []any{&[]Person{{30, "Fred", 1000}, {20, "Mark", 1500}, {40, "Mary", 3500}, {35, "James", 4500}}},
	}, {
		summary:  "single line of query with inputs",
		query:    "SELECT p.* AS &Person.*, a.* AS &Address.*, p.* AS &Manager.* FROM person AS p, address AS a WHERE p.id = $Person.id AND a.id = $Address.id ",
		types:    []any{Person{}, Address{}, Manager{}},
		inputs:   []any{Address{ID: 1000}, Person{ID: 30}},
		slices:   []any{&[]*Manager{}, &[]*Person{}, &[]*Address{}},
		expected: []any{&[]*Manager{{30, "Fred", 1000}}, &[]*Person{{30, "Fred", 1000}}, &[]*Address{{1000, "Happy Land", "Main Street"}}},
	}, {
		summary:  "nothing returned",
		query:    "SELECT &Person.* FROM person WHERE id = $Person.id",
		types:    []any{Person{}},
		inputs:   []any{Person{ID: 1243321}},
		slices:   []any{&[]*Person{}},
		expected: []any{&[]*Person{}},
	}, {
		summary:  "select into maps",
		query:    "SELECT &M.name, &CustomMap.id FROM person WHERE name = 'Mark'",
		types:    []any{sqlair.M{}, CustomMap{}},
		inputs:   []any{},
		slices:   []any{&[]sqlair.M{}, &[]CustomMap{}},
		expected: []any{&[]sqlair.M{{"name": "Mark"}}, &[]CustomMap{{"id": int64(20)}}},
	}}

	dropTables, sqldb, err := personAndAddressDB()
	c.Assert(err, IsNil)

	db := sqlair.NewDB(sqldb)

	for _, t := range tests {
		stmt, err := sqlair.Prepare(t.query, t.types...)
		c.Assert(err, IsNil, Commentf("\ntest %q failed (Prepare):\ninput: %s\n", t.summary, t.query))

		q := db.Query(nil, stmt, t.inputs...)
		c.Assert(q.GetAll(t.slices...), IsNil,
			Commentf("\ntest %q failed (All):\ninput: %s\n", t.summary, t.query))
		for i, column := range t.expected {
			c.Assert(t.slices[i], DeepEquals, column,
				Commentf("\ntest %q failed:\ninput: %s", t.summary, t.query))
		}
	}

	c.Assert(db.Query(nil, sqlair.MustPrepare(dropTables)).Run(), IsNil)
}

func (s *PackageSuite) TestGetAllErrors(c *C) {
	var tests = []struct {
		summary string
		query   string
		types   []any
		inputs  []any
		slices  []any
		err     string
	}{{
		summary: "nil argument",
		query:   "SELECT * AS &Person.* FROM person",
		types:   []any{Person{}},
		inputs:  []any{},
		slices:  []any{nil},
		err:     "cannot get all results: need pointer to slice, got invalid",
	}, {
		summary: "nil pointer argument",
		query:   "SELECT * AS &Person.* FROM person",
		types:   []any{Person{}},
		inputs:  []any{},
		slices:  []any{(*[]Person)(nil)},
		err:     "cannot get all results: need pointer to slice, got nil",
	}, {
		summary: "none slice argument",
		query:   "SELECT * AS &Person.* FROM person",
		types:   []any{Person{}},
		inputs:  []any{},
		slices:  []any{Person{}},
		err:     "cannot get all results: need pointer to slice, got struct",
	}, {
		summary: "none slice pointer argument",
		query:   "SELECT * AS &Person.* FROM person",
		types:   []any{Person{}},
		inputs:  []any{},
		slices:  []any{&Person{}},
		err:     "cannot get all results: need pointer to slice, got pointer to struct",
	}, {
		summary: "wrong slice type (struct)",
		query:   "SELECT * AS &Person.* FROM person",
		types:   []any{Person{}},
		inputs:  []any{},
		slices:  []any{&[]*Address{}},
		err:     `cannot get all results: cannot get result: type "Address" does not appear in query, have: Person`,
	}, {
		summary: "wrong slice type (int)",
		query:   "SELECT * AS &Person.* FROM person",
		types:   []any{Person{}},
		inputs:  []any{},
		slices:  []any{&[]int{}},
<<<<<<< HEAD
		err:     `cannot get all results: need slice of struct, got slice of int`,
	}, {
		summary: "wrong struct argument",
		query:   "SELECT name FROM person",
		types:   []any{Person{}},
		inputs:  []any{},
		slices:  []any{&[]Person{}},
		err:     `cannot get all results: output slices provided but not referenced in query`,
=======
		err:     `cannot populate slice: need slice of structs/maps, got slice of int`,
	}, {
		summary: "wrong slice type (pointer to int)",
		query:   "SELECT * AS &Person.* FROM person",
		types:   []any{Person{}},
		inputs:  []any{},
		slices:  []any{&[]*int{}},
		err:     `cannot populate slice: need slice of structs/maps, got slice of pointer to int`,
	}, {
		summary: "wrong slice type (pointer to map)",
		query:   "SELECT &M.name FROM person",
		types:   []any{sqlair.M{}},
		inputs:  []any{},
		slices:  []any{&[]*sqlair.M{}},
		err:     `cannot populate slice: need slice of structs/maps, got slice of pointer to map`,
>>>>>>> 6f89ebb4
	}}

	dropTables, sqldb, err := personAndAddressDB()
	c.Assert(err, IsNil)

	db := sqlair.NewDB(sqldb)

	for _, t := range tests {
		stmt, err := sqlair.Prepare(t.query, t.types...)
		c.Assert(err, IsNil, Commentf("\ntest %q failed (Prepare):\ninput: %s\n", t.summary, t.query))
		c.Assert(db.Query(nil, stmt, t.inputs...).GetAll(t.slices...), ErrorMatches, t.err,
			Commentf("\ntest %q failed:\ninput: %s\nslices: %s", t.summary, t.query, t.slices))
	}

	c.Assert(db.Query(nil, sqlair.MustPrepare(dropTables)).Run(), IsNil)
}

func (s *PackageSuite) TestRun(c *C) {
	dropTables, sqldb, err := personAndAddressDB()
	c.Assert(err, IsNil)

	var jim = Person{
		ID:         70,
		Fullname:   "Jim",
		PostalCode: 500,
	}

	db := sqlair.NewDB(sqldb)

	// Insert Jim.
	insertStmt := sqlair.MustPrepare("INSERT INTO person VALUES ($Person.name, $Person.id, $Person.address_id, 'jimmy@email.com');", Person{})
	c.Assert(db.Query(nil, insertStmt, &jim).Run(), IsNil)

	// Check Jim is in the db.
	selectStmt := sqlair.MustPrepare("SELECT &Person.* FROM person WHERE id = $Person.id", Person{})
	var jimCheck = Person{}
	c.Assert(db.Query(nil, selectStmt, &jim).Get(&jimCheck), IsNil)
	c.Assert(jimCheck, Equals, jim)

	c.Assert(db.Query(nil, sqlair.MustPrepare(dropTables)).Run(), IsNil)
}

func (s *PackageSuite) TestOutcome(c *C) {
	dropTables, sqldb, err := personAndAddressDB()
	c.Assert(err, IsNil)

	var jim = Person{
		ID:         70,
		Fullname:   "Jim",
		PostalCode: 500,
	}

	db := sqlair.NewDB(sqldb)

	var outcome = sqlair.Outcome{}

	insertStmt := sqlair.MustPrepare("INSERT INTO person VALUES ($Person.name, $Person.id, $Person.address_id, 'jimmy@email.com');", Person{})
	q1 := db.Query(nil, insertStmt, &jim)
	// Test INSERT with Get
	c.Assert(q1.Get(&outcome), IsNil)
	if outcome.Result() == nil {
		c.Errorf("result in outcome is nil")
	}
	rowsAffected, err := outcome.Result().RowsAffected()
	c.Assert(err, IsNil)
	if rowsAffected != 1 {
		c.Errorf("got %d for rowsAffected, expected 1", rowsAffected)
	}
	// Test SELECT with Get
	selectStmt := sqlair.MustPrepare("SELECT &Person.* FROM person", Person{})
	q2 := db.Query(nil, selectStmt)
	c.Assert(q2.Get(&outcome, &jim), IsNil)
	c.Assert(outcome.Result(), IsNil)
	// Test INSERT with Iter
	iter := q1.Iter()
	c.Assert(iter.Get(&outcome), IsNil)
	if outcome.Result() == nil {
		c.Errorf("result in outcome is nil")
	}
	rowsAffected, err = outcome.Result().RowsAffected()
	c.Assert(err, IsNil)
	if rowsAffected != 1 {
		c.Errorf("got %d for rowsAffected, expected 1", rowsAffected)
	}
	c.Assert(iter.Next(), Equals, false)
	// Test SELECT with Iter.Get
	iter = q2.Iter()
	c.Assert(iter.Get(&outcome), IsNil)
	c.Assert(outcome.Result(), IsNil)
	c.Assert(iter.Next(), Equals, true)
	c.Assert(iter.Get(&jim), IsNil)
	c.Assert(iter.Close(), IsNil)
	// Test SELECT with GetAll
	var jims = []Person{}
	err = q2.GetAll(&outcome, &jims)
	c.Assert(err, IsNil)
	c.Assert(outcome.Result(), IsNil)

	err = db.Query(nil, sqlair.MustPrepare(dropTables)).Run()
	c.Assert(err, IsNil)
}

func (s *PackageSuite) TestQueryMultipleRuns(c *C) {
	// Note: Query structs are not designed to be reused (hence why they store a context as a struct field).
	//       It is, however, possible.
	allOutput := &[]*Person{}
	allExpected := &[]*Person{{30, "Fred", 1000}, {20, "Mark", 1500}, {40, "Mary", 3500}, {35, "James", 4500}}

	iterOutputs := []any{&Person{}, &Person{}, &Person{}, &Person{}}
	iterExpected := []any{&Person{30, "Fred", 1000}, &Person{20, "Mark", 1500}, &Person{40, "Mary", 3500}, &Person{35, "James", 4500}}

	oneOutput := &Person{}
	oneExpected := &Person{30, "Fred", 1000}

	dropTables, sqldb, err := personAndAddressDB()
	c.Assert(err, IsNil)

	db := sqlair.NewDB(sqldb)
	stmt := sqlair.MustPrepare("SELECT &Person.* FROM person", Person{})

	// Run different Query methods.
	q := db.Query(nil, stmt)
	c.Assert(q.Get(oneOutput), IsNil)
	c.Assert(oneExpected, DeepEquals, oneOutput)

	c.Assert(q.GetAll(allOutput), IsNil)
	c.Assert(allOutput, DeepEquals, allExpected)

	iter := q.Iter()
	defer iter.Close()
	i := 0
	for iter.Next() {
		if i >= len(iterOutputs) {
			c.Fatalf("expected %d rows, got more", len(iterOutputs))
		}
		c.Assert(iter.Get(iterOutputs[i]), IsNil)
		i++
	}
	c.Assert(iter.Close(), IsNil)
	c.Assert(iterOutputs, DeepEquals, iterExpected)

	c.Assert(db.Query(nil, sqlair.MustPrepare(dropTables)).Run(), IsNil)
}

func (s *PackageSuite) TestTransactions(c *C) {
	dropTables, sqldb, err := personAndAddressDB()
	c.Assert(err, IsNil)

	selectStmt := sqlair.MustPrepare("SELECT &Person.* FROM person WHERE address_id = $Person.address_id", Person{})
	insertStmt := sqlair.MustPrepare("INSERT INTO person VALUES ( $Person.name, $Person.id, $Person.address_id, 'fred@email.com');", Person{})
	var derek = Person{ID: 85, Fullname: "Derek", PostalCode: 8000}
	ctx := context.Background()

	db := sqlair.NewDB(sqldb)
	tx, err := db.Begin(ctx, nil)
	c.Assert(err, IsNil)

	// Insert derek then rollback.
	c.Assert(tx.Query(ctx, insertStmt, &derek).Run(), IsNil)
	c.Assert(tx.Rollback(), IsNil)

	// Check derek isnt in db; insert derek; commit.
	tx, err = db.Begin(ctx, nil)
	c.Assert(err, IsNil)
	var derekCheck = Person{}
	c.Assert(tx.Query(ctx, selectStmt, &derek).Get(&derekCheck), Equals, sqlair.ErrNoRows)
	c.Assert(tx.Query(ctx, insertStmt, &derek).Run(), IsNil)
	c.Assert(tx.Commit(), IsNil)

	// Check derek is now in the db.
	tx, err = db.Begin(ctx, nil)
	c.Assert(err, IsNil)

	c.Assert(tx.Query(ctx, selectStmt, &derek).Get(&derekCheck), IsNil)
	c.Assert(derek, Equals, derekCheck)
	c.Assert(tx.Commit(), IsNil)

	c.Assert(db.Query(ctx, sqlair.MustPrepare(dropTables)).Run(), IsNil)
}

func (s *PackageSuite) TestTransactionErrors(c *C) {
	dropTables, sqldb, err := personAndAddressDB()
	c.Assert(err, IsNil)

	insertStmt := sqlair.MustPrepare("INSERT INTO person VALUES ($Person.name, $Person.id, $Person.address_id, 'fred@email.com');", Person{})
	var derek = Person{ID: 85, Fullname: "Derek", PostalCode: 8000}
	ctx := context.Background()

	// Test running query after commit.
	db := sqlair.NewDB(sqldb)
	tx, err := db.Begin(ctx, nil)
	c.Assert(err, IsNil)

	q := tx.Query(ctx, insertStmt, &derek)
	err = tx.Commit()
	c.Assert(err, IsNil)
	err = q.Run()
	c.Assert(err, ErrorMatches, "sql: transaction has already been committed or rolled back")

	// Test running query after rollback.
	tx, err = db.Begin(ctx, nil)
	c.Assert(err, IsNil)

	q = tx.Query(ctx, insertStmt, &derek)
	err = tx.Rollback()
	c.Assert(err, IsNil)
	err = q.Run()
	c.Assert(err, ErrorMatches, "sql: transaction has already been committed or rolled back")

	err = db.Query(ctx, sqlair.MustPrepare(dropTables)).Run()
	c.Assert(err, IsNil)
}

func (s *PackageSuite) TestIterMethodOrder(c *C) {
	dropTables, sqldb, err := personAndAddressDB()
	c.Assert(err, IsNil)

	db := sqlair.NewDB(sqldb)

	var p = Person{}
	stmt := sqlair.MustPrepare("SELECT &Person.* FROM person", Person{})

	// Check immidiate Get.
	iter := db.Query(nil, stmt).Iter()
	c.Assert(iter.Get(&p), ErrorMatches, "cannot get result: cannot call Get before Next unless getting outcome")
	c.Assert(iter.Close(), IsNil)

	// Check Next after closing.
	iter = db.Query(nil, stmt).Iter()
	c.Assert(iter.Close(), IsNil)
	c.Assert(iter.Next(), Equals, false)
	c.Assert(iter.Close(), IsNil)

	// Check Get after closing.
	iter = db.Query(nil, stmt).Iter()
	c.Assert(iter.Close(), IsNil)
	c.Assert(iter.Get(&p), ErrorMatches, "cannot get result: iteration ended")
	c.Assert(iter.Close(), IsNil)

	// Check multiple closes.
	iter = db.Query(nil, stmt).Iter()
	c.Assert(iter.Close(), IsNil)
	c.Assert(iter.Close(), IsNil)

	// Check SQL Scan error (scanning string into an int).
	badTypesStmt := sqlair.MustPrepare("SELECT name AS &Person.id FROM person", Person{})
	iter = db.Query(nil, badTypesStmt).Iter()
	c.Assert(iter.Next(), Equals, true)
	c.Assert(iter.Get(&p), ErrorMatches, `cannot get result: sql: Scan error on column index 0, name "_sqlair_0": converting driver.Value type string \("Fred"\) to a int: invalid syntax`)
	c.Assert(iter.Close(), IsNil)

	_, err = db.PlainDB().Exec(dropTables)
	c.Assert(err, IsNil)
}<|MERGE_RESOLUTION|>--- conflicted
+++ resolved
@@ -726,8 +726,7 @@
 		types:   []any{Person{}},
 		inputs:  []any{},
 		slices:  []any{&[]int{}},
-<<<<<<< HEAD
-		err:     `cannot get all results: need slice of struct, got slice of int`,
+		err:     `cannot get all results: need slice of structs/maps, got slice of int`,
 	}, {
 		summary: "wrong struct argument",
 		query:   "SELECT name FROM person",
@@ -735,23 +734,20 @@
 		inputs:  []any{},
 		slices:  []any{&[]Person{}},
 		err:     `cannot get all results: output slices provided but not referenced in query`,
-=======
-		err:     `cannot populate slice: need slice of structs/maps, got slice of int`,
 	}, {
 		summary: "wrong slice type (pointer to int)",
 		query:   "SELECT * AS &Person.* FROM person",
 		types:   []any{Person{}},
 		inputs:  []any{},
 		slices:  []any{&[]*int{}},
-		err:     `cannot populate slice: need slice of structs/maps, got slice of pointer to int`,
+		err:     `cannot get all results: need slice of structs/maps, got slice of pointer to int`,
 	}, {
 		summary: "wrong slice type (pointer to map)",
 		query:   "SELECT &M.name FROM person",
 		types:   []any{sqlair.M{}},
 		inputs:  []any{},
 		slices:  []any{&[]*sqlair.M{}},
-		err:     `cannot populate slice: need slice of structs/maps, got slice of pointer to map`,
->>>>>>> 6f89ebb4
+		err:     `cannot get all results: need slice of structs/maps, got slice of pointer to map`,
 	}}
 
 	dropTables, sqldb, err := personAndAddressDB()
