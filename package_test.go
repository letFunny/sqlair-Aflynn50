package sqlair_test

import (
	"context"
	"database/sql"
	"errors"
	"testing"

	_ "github.com/mattn/go-sqlite3"
	. "gopkg.in/check.v1"

	"github.com/canonical/sqlair"
)

// Hook up gocheck into the "go test" runner.
func TestExpr(t *testing.T) { TestingT(t) }

type PackageSuite struct{}

var _ = Suite(&PackageSuite{})

func setupDB() (*sql.DB, error) {
	return sql.Open("sqlite3", ":memory:")
}

func createExampleDB(createTables string, inserts []string) (*sql.DB, error) {
	db, err := setupDB()
	if err != nil {
		return nil, err
	}

	_, err = db.Exec(createTables)
	if err != nil {
		return nil, err
	}
	for _, insert := range inserts {
		_, err := db.Exec(insert)
		if err != nil {
			return nil, err
		}
	}

	return db, nil
}

type Address struct {
	ID       int    `db:"id"`
	District string `db:"district"`
	Street   string `db:"street"`
}

type Person struct {
	ID         int    `db:"id"`
	Fullname   string `db:"name"`
	PostalCode int    `db:"address_id"`
}

type Manager Person

type District struct{}

<<<<<<< HEAD
type lowerCaseStruct struct {
	X int `db:"id"`
}
=======
type CustomMap map[string]any
>>>>>>> 6f89ebb4

func personAndAddressDB() (string, *sql.DB, error) {
	createTables := `
CREATE TABLE person (
	name text,
	id integer,
	address_id integer,
	email text
);
CREATE TABLE address (
	id integer,
	district text,
	street text
);
`
	dropTables := `
DROP TABLE person;
DROP TABLE address;
`

	inserts := []string{
		"INSERT INTO person VALUES ('Fred', 30, 1000, 'fred@email.com');",
		"INSERT INTO person VALUES ('Mark', 20, 1500, 'mark@email.com');",
		"INSERT INTO person VALUES ('Mary', 40, 3500, 'mary@email.com');",
		"INSERT INTO person VALUES ('James', 35, 4500, 'james@email.com');",
		"INSERT INTO address VALUES (1000, 'Happy Land', 'Main Street');",
		"INSERT INTO address VALUES (1500, 'Sad World', 'Church Road');",
		"INSERT INTO address VALUES (3500, 'Ambivalent Commons', 'Station Lane');",
	}

	db, err := createExampleDB(createTables, inserts)
	if err != nil {
		return "", nil, err
	}
	return dropTables, db, nil
}

func (s *PackageSuite) TestValidIterGet(c *C) {
	type StringMap map[string]string
	type lowerCaseMap map[string]any
	type M struct {
		F string `db:"id"`
	}
	var tests = []struct {
		summary  string
		query    string
		types    []any
		inputs   []any
		outputs  [][]any
		expected [][]any
	}{{
		summary:  "double select with name clash",
		query:    "SELECT p.id AS &Person.*, a.id AS &Address.* FROM person AS p, address AS a",
		types:    []any{Person{}, Address{}},
		inputs:   []any{},
		outputs:  [][]any{{&Person{}, &Address{}}, {&Person{}, &Address{}}, {&Person{}, &Address{}}, {&Person{}, &Address{}}, {&Person{}, &Address{}}, {&Person{}, &Address{}}, {&Person{}, &Address{}}, {&Person{}, &Address{}}, {&Person{}, &Address{}}, {&Person{}, &Address{}}, {&Person{}, &Address{}}, {&Person{}, &Address{}}},
		expected: [][]any{{&Person{ID: 30}, &Address{ID: 1000}}, {&Person{ID: 30}, &Address{ID: 1500}}, {&Person{ID: 30}, &Address{ID: 3500}}, {&Person{ID: 20}, &Address{ID: 1000}}, {&Person{ID: 20}, &Address{ID: 1500}}, {&Person{ID: 20}, &Address{ID: 3500}}, {&Person{ID: 40}, &Address{ID: 1000}}, {&Person{ID: 40}, &Address{ID: 1500}}, {&Person{ID: 40}, &Address{ID: 3500}}, {&Person{ID: 35}, &Address{ID: 1000}}, {&Person{ID: 35}, &Address{ID: 1500}}, {&Person{ID: 35}, &Address{ID: 3500}}},
	}, {
		summary:  "simple select person",
		query:    "SELECT * AS &Person.* FROM person",
		types:    []any{Person{}},
		inputs:   []any{},
		outputs:  [][]any{{&Person{}}, {&Person{}}, {&Person{}}, {&Person{}}},
		expected: [][]any{{&Person{30, "Fred", 1000}}, {&Person{20, "Mark", 1500}}, {&Person{40, "Mary", 3500}}, {&Person{35, "James", 4500}}},
	}, {
		summary:  "select multiple with extras",
		query:    "SELECT email, * AS &Person.*, address_id AS &Address.id, * AS &Manager.*, id FROM person WHERE id = $Address.id",
		types:    []any{Person{}, Address{}, Manager{}},
		inputs:   []any{Address{ID: 30}},
		outputs:  [][]any{{&Person{}, &Address{}, &Manager{}}},
		expected: [][]any{{&Person{30, "Fred", 1000}, &Address{ID: 1000}, &Manager{30, "Fred", 1000}}},
	}, {
		summary:  "select with renaming",
		query:    "SELECT (name, address_id) AS (&Address.street, &Address.id) FROM person WHERE id = $Manager.id",
		types:    []any{Address{}, Manager{}},
		inputs:   []any{Manager{ID: 30}},
		outputs:  [][]any{{&Address{}}},
		expected: [][]any{{&Address{Street: "Fred", ID: 1000}}},
	}, {
		summary:  "select into star struct",
		query:    "SELECT (name, address_id) AS &Person.* FROM person WHERE address_id IN ( $Manager.address_id, $Address.district )",
		types:    []any{Person{}, Address{}, Manager{}},
		inputs:   []any{Manager{PostalCode: 1000}, Address{ID: 2000}},
		outputs:  [][]any{{&Person{}}},
		expected: [][]any{{&Person{Fullname: "Fred", PostalCode: 1000}}},
	}, {
		summary:  "select into map",
		query:    "SELECT &M.name FROM person WHERE address_id = $M.p1 OR address_id = $M.p2",
		types:    []any{sqlair.M{}},
		inputs:   []any{sqlair.M{"p1": 1000, "p2": 1500}},
		outputs:  [][]any{{sqlair.M{}}, {sqlair.M{}}},
		expected: [][]any{{sqlair.M{"name": "Fred"}}, {sqlair.M{"name": "Mark"}}},
	}, {
		summary:  "select into star map",
		query:    "SELECT (name, address_id) AS &M.* FROM person WHERE address_id = $M.p1",
		types:    []any{sqlair.M{}},
		inputs:   []any{sqlair.M{"p1": 1000}},
		outputs:  [][]any{{&sqlair.M{"address_id": 0}}},
		expected: [][]any{{&sqlair.M{"name": "Fred", "address_id": int64(1000)}}},
	}, {
		summary:  "select into custom map",
		query:    "SELECT (name, address_id) AS &CustomMap.* FROM person WHERE address_id IN ( $CustomMap.address_id, $CustomMap.district)",
		types:    []any{CustomMap{}},
		inputs:   []any{CustomMap{"address_id": 1000, "district": 2000}},
		outputs:  [][]any{{&CustomMap{"address_id": 0}}},
		expected: [][]any{{&CustomMap{"name": "Fred", "address_id": int64(1000)}}},
	}, {
		summary:  "multiple maps",
		query:    "SELECT name AS &StringMap.*, id AS &CustomMap.* FROM person WHERE address_id = $M.address_id AND id = $StringMap.id",
		types:    []any{StringMap{}, sqlair.M{}, CustomMap{}},
		inputs:   []any{sqlair.M{"address_id": "1000"}, &StringMap{"id": "30"}},
		outputs:  [][]any{{&StringMap{}, CustomMap{}}},
		expected: [][]any{{&StringMap{"name": "Fred"}, CustomMap{"id": int64(30)}}},
	}, {
		summary:  "lower case map",
		query:    "SELECT name AS &lowerCaseMap.*, id AS &lowerCaseMap.* FROM person WHERE address_id = $lowerCaseMap.address_id",
		types:    []any{lowerCaseMap{}},
		inputs:   []any{lowerCaseMap{"address_id": "1000"}},
		outputs:  [][]any{{&lowerCaseMap{}}},
		expected: [][]any{{&lowerCaseMap{"name": "Fred", "id": int64(30)}}},
	}, {
		summary:  "insert",
		query:    "INSERT INTO address VALUES ($Address.id, $Address.district, $Address.street);",
		types:    []any{Address{}},
		inputs:   []any{Address{8000, "Crazy Town", "Willow Wong"}},
		outputs:  [][]any{},
		expected: [][]any{},
	}, {
		summary:  "update",
		query:    "UPDATE address SET id=$Address.id WHERE id=8000",
		types:    []any{Address{}},
		inputs:   []any{Address{ID: 1000}},
		outputs:  [][]any{},
		expected: [][]any{},
	}}

	// A Person struct that shadows the one in tests above and has different int types.
	type Person struct {
		ID         int32  `db:"id"`
		Fullname   string `db:"name"`
		PostalCode int32  `db:"address_id"`
	}

	var testsWithShadowPerson = []struct {
		summary  string
		query    string
		types    []any
		inputs   []any
		outputs  [][]any
		expected [][]any
	}{{
		summary:  "alternative type shadow person",
		query:    "SELECT * AS &Person.* FROM person",
		types:    []any{Person{}},
		inputs:   []any{},
		outputs:  [][]any{{&Person{}}, {&Person{}}, {&Person{}}, {&Person{}}},
		expected: [][]any{{&Person{30, "Fred", 1000}}, {&Person{20, "Mark", 1500}}, {&Person{40, "Mary", 3500}}, {&Person{35, "James", 4500}}},
	}}

	tests = append(tests, testsWithShadowPerson...)

	dropTables, sqldb, err := personAndAddressDB()
	if err != nil {
		c.Fatal(err)
	}

	db := sqlair.NewDB(sqldb)

	for _, t := range tests {
		stmt, err := sqlair.Prepare(t.query, t.types...)
		if err != nil {
			c.Errorf("\ntest %q failed (Prepare):\ninput: %s\nerr: %s\n", t.summary, t.query, err)
			continue
		}

		iter := db.Query(nil, stmt, t.inputs...).Iter()
		defer iter.Close()
		i := 0
		for iter.Next() {
			if i >= len(t.outputs) {
				c.Errorf("\ntest %q failed (Next):\ninput: %s\nerr: more rows that expected (%d > %d)\n", t.summary, t.query, i+1, len(t.outputs))
				break
			}
			if err := iter.Get(t.outputs[i]...); err != nil {
				c.Errorf("\ntest %q failed (Get):\ninput: %s\nerr: %s\n", t.summary, t.query, err)
			}
			i++
		}

		err = iter.Close()
		if err != nil {
			c.Errorf("\ntest %q failed (Close):\ninput: %s\nerr: %s\n", t.summary, t.query, err)
		}
		for i, row := range t.expected {
			for j, col := range row {
				c.Assert(t.outputs[i][j], DeepEquals, col,
					Commentf("\ntest %q failed:\ninput: %s\nrow: %d\n", t.summary, t.query, i))
			}
		}
	}

	err = db.Query(nil, sqlair.MustPrepare(dropTables)).Run()
	if err != nil {
		c.Fatal(err)
	}
}

func (s *PackageSuite) TestIterGetErrors(c *C) {
	type SliceMap map[string][]string
	var tests = []struct {
		summary string
		query   string
		types   []any
		inputs  []any
		outputs [][]any
		err     string
	}{{
		summary: "nil parameter",
		query:   "SELECT * AS &Person.* FROM person",
		types:   []any{Person{}},
		inputs:  []any{},
		outputs: [][]any{{nil}},
		err:     "cannot get result: need map or pointer to struct, got nil",
	}, {
		summary: "nil pointer parameter",
		query:   "SELECT * AS &Person.* FROM person",
		types:   []any{Person{}},
		inputs:  []any{},
		outputs: [][]any{{(*Person)(nil)}},
		err:     "cannot get result: got nil pointer",
	}, {
		summary: "non pointer parameter",
		query:   "SELECT * AS &Person.* FROM person",
		types:   []any{Person{}},
		inputs:  []any{},
		outputs: [][]any{{Person{}}},
		err:     "cannot get result: need map or pointer to struct, got struct",
	}, {
		summary: "wrong struct",
		query:   "SELECT * AS &Person.* FROM person",
		types:   []any{Person{}},
		inputs:  []any{},
		outputs: [][]any{{&Address{}}},
		err:     `cannot get result: type "Address" does not appear in query, have: Person`,
	}, {
		summary: "not a struct",
		query:   "SELECT * AS &Person.* FROM person",
		types:   []any{Person{}},
		inputs:  []any{},
		outputs: [][]any{{&[]any{}}},
		err:     "cannot get result: need map or pointer to struct, got pointer to slice",
	}, {
		summary: "missing get value",
		query:   "SELECT * AS &Person.* FROM person",
		types:   []any{Person{}},
		inputs:  []any{},
		outputs: [][]any{{}},
		err:     `cannot get result: type "Person" found in query but not passed to get`,
	}, {
		summary: "multiple of the same type",
		query:   "SELECT * AS &Person.* FROM person",
		types:   []any{Person{}},
		inputs:  []any{},
		outputs: [][]any{{&Person{}, &Person{}}},
		err:     `cannot get result: type "Person" provided more than once, rename one of them`,
	}, {
		summary: "multiple of the same type",
		query:   "SELECT name AS &M.* FROM person",
		types:   []any{sqlair.M{}},
		inputs:  []any{},
		outputs: [][]any{{&sqlair.M{}, sqlair.M{}}},
		err:     `cannot get result: type "M" provided more than once, rename one of them`,
	}}

	dropTables, sqldb, err := personAndAddressDB()
	if err != nil {
		c.Fatal(err)
	}

	db := sqlair.NewDB(sqldb)

	for _, t := range tests {
		stmt, err := sqlair.Prepare(t.query, t.types...)
		if err != nil {
			c.Errorf("\ntest %q failed (Prepare):\ninput: %s\nerr: %s\n", t.summary, t.query, err)
			continue
		}

		iter := db.Query(nil, stmt, t.inputs...).Iter()
		defer iter.Close()
		i := 0
		for iter.Next() {
			if i >= len(t.outputs) {
				c.Errorf("\ntest %q failed (Next):\ninput: %s\nerr: more rows that expected (%d > %d)\n", t.summary, t.query, i+1, len(t.outputs))
				break
			}
			if err := iter.Get(t.outputs[i]...); err != nil {
				c.Assert(err, ErrorMatches, t.err,
					Commentf("\ntest %q failed:\ninput: %s\noutputs: %s", t.summary, t.query, t.outputs))
				iter.Close()
				break
			}
			i++
		}
		err = iter.Close()
		if err != nil {
			c.Errorf("\ntest %q failed (Close):\ninput: %s\nerr: %s\n", t.summary, t.query, err)
		}
	}

	err = db.Query(nil, sqlair.MustPrepare(dropTables)).Run()
	if err != nil {
		c.Fatal(err)
	}
}

type ScannerInt struct {
	SI int
}

func (si *ScannerInt) Scan(v any) error {
	if _, ok := v.(int); ok {
		si.SI = 42
	} else {
		si.SI = 666
	}
	return nil
}

type ScannerString struct {
	SS string
}

func (ss *ScannerString) Scan(v any) error {
	if _, ok := v.(string); ok {
		ss.SS = "ScannerString scanned well!"
	} else {
		ss.SS = "ScannerString found a NULL"
	}
	return nil
}

func (s *PackageSuite) TestNulls(c *C) {
	type I int
	type J = int
	type S = string
	type PersonWithStrangeTypes struct {
		ID         I `db:"id"`
		Fullname   S `db:"name"`
		PostalCode J `db:"address_id"`
	}
	type NullGuy struct {
		ID         sql.NullInt64  `db:"id"`
		Fullname   sql.NullString `db:"name"`
		PostalCode sql.NullInt64  `db:"address_id"`
	}
	type ScannerDude struct {
		ID         ScannerInt    `db:"id"`
		Fullname   ScannerString `db:"name"`
		PostalCode ScannerInt    `db:"address_id"`
	}

	var tests = []struct {
		summary  string
		query    string
		types    []any
		inputs   []any
		outputs  []any
		expected []any
	}{{
		summary:  "reading nulls",
		query:    `SELECT &Person.* FROM person WHERE name = "Nully"`,
		types:    []any{Person{}},
		inputs:   []any{},
		outputs:  []any{&Person{ID: 5, PostalCode: 10}},
		expected: []any{&Person{Fullname: "Nully", ID: 0, PostalCode: 0}},
	}, {
		summary:  "reading nulls with custom types",
		query:    `SELECT &PersonWithStrangeTypes.* FROM person WHERE name = "Nully"`,
		types:    []any{PersonWithStrangeTypes{}},
		inputs:   []any{},
		outputs:  []any{&PersonWithStrangeTypes{ID: 5, PostalCode: 10}},
		expected: []any{&PersonWithStrangeTypes{Fullname: "Nully", ID: 0, PostalCode: 0}},
	}, {
		summary:  "regular nulls",
		query:    `SELECT &NullGuy.* FROM person WHERE name = "Nully"`,
		types:    []any{NullGuy{}},
		inputs:   []any{},
		outputs:  []any{&NullGuy{}},
		expected: []any{&NullGuy{Fullname: sql.NullString{Valid: true, String: "Nully"}, ID: sql.NullInt64{Valid: false}, PostalCode: sql.NullInt64{Valid: false}}},
	}, {
		summary:  "nulls with custom scan type",
		query:    `SELECT &ScannerDude.* FROM person WHERE name = "Nully"`,
		types:    []any{ScannerDude{}},
		inputs:   []any{},
		outputs:  []any{&ScannerDude{}},
		expected: []any{&ScannerDude{Fullname: ScannerString{SS: "ScannerString scanned well!"}, ID: ScannerInt{SI: 666}, PostalCode: ScannerInt{SI: 666}}},
	}}

	dropTables, sqldb, err := personAndAddressDB()
	if err != nil {
		c.Fatal(err)
	}

	db := sqlair.NewDB(sqldb)

	insertNullPerson, err := sqlair.Prepare("INSERT INTO person VALUES ('Nully', NULL, NULL, NULL);")
	c.Assert(err, IsNil)
	c.Assert(db.Query(nil, insertNullPerson).Run(), IsNil)

	for _, t := range tests {
		stmt, err := sqlair.Prepare(t.query, t.types...)
		if err != nil {
			c.Errorf("\ntest %q failed (prepare):\ninput: %s\nerr: %s\n", t.summary, t.query, err)
			continue
		}

		q := db.Query(nil, stmt, t.inputs...)
		err = q.Get(t.outputs...)
		if err != nil {
			c.Errorf("\ntest %q failed (Get):\ninput: %s\nerr: %s\n", t.summary, t.query, err)
			continue
		}
		for i, s := range t.expected {
			c.Assert(t.outputs[i], DeepEquals, s,
				Commentf("\ntest %q failed:\ninput: %s", t.summary, t.query))
		}
	}

	err = db.Query(nil, sqlair.MustPrepare(dropTables)).Run()
	if err != nil {
		c.Fatal(err)
	}
}

func (s *PackageSuite) TestValidGet(c *C) {
	var tests = []struct {
		summary  string
		query    string
		types    []any
		inputs   []any
		outputs  []any
		expected []any
	}{{
		summary:  "double select with name clash",
		query:    "SELECT p.id AS &Person.*, a.id AS &Address.* FROM person AS p, address AS a",
		types:    []any{Person{}, Address{}},
		inputs:   []any{},
		outputs:  []any{&Person{}, &Address{}},
		expected: []any{&Person{ID: 30}, &Address{ID: 1000}},
	}, {
		summary:  "select into multiple structs, with input conditions",
		query:    "SELECT p.* AS &Person.*, a.* AS &Address.*, p.* AS &Manager.* FROM person AS p, address AS a WHERE p.id = $Person.id AND a.id = $Address.id ",
		types:    []any{Person{}, Address{}, Manager{}},
		inputs:   []any{Address{ID: 1000}, Person{ID: 30}},
		outputs:  []any{&Person{}, &Address{}, &Manager{}},
		expected: []any{&Person{30, "Fred", 1000}, &Address{1000, "Happy Land", "Main Street"}, &Manager{30, "Fred", 1000}},
	}, {
<<<<<<< HEAD
		summary:  "lower case struct",
		query:    "SELECT &lowerCaseStruct.* FROM person",
		types:    []any{lowerCaseStruct{}},
		inputs:   []any{},
		outputs:  []any{&lowerCaseStruct{}},
		expected: []any{&lowerCaseStruct{X: 30}},
=======
		summary:  "select into map",
		query:    "SELECT &M.name FROM person WHERE address_id = $M.p1",
		types:    []any{sqlair.M{}},
		inputs:   []any{sqlair.M{"p1": 1000}},
		outputs:  []any{sqlair.M{}},
		expected: []any{sqlair.M{"name": "Fred"}},
>>>>>>> 6f89ebb4
	}}

	dropTables, sqldb, err := personAndAddressDB()
	if err != nil {
		c.Fatal(err)
	}

	db := sqlair.NewDB(sqldb)

	for _, t := range tests {
		stmt, err := sqlair.Prepare(t.query, t.types...)
		if err != nil {
			c.Errorf("\ntest %q failed (Prepare):\ninput: %s\nerr: %s\n", t.summary, t.query, err)
			continue
		}

		q := db.Query(nil, stmt, t.inputs...)
		err = q.Get(t.outputs...)
		if err != nil {
			c.Errorf("\ntest %q failed (Get):\ninput: %s\nerr: %s\n", t.summary, t.query, err)
			continue
		}
		for i, s := range t.expected {
			c.Assert(t.outputs[i], DeepEquals, s,
				Commentf("\ntest %q failed:\ninput: %s", t.summary, t.query))
		}
	}

	err = db.Query(nil, sqlair.MustPrepare(dropTables)).Run()
	if err != nil {
		c.Fatal(err)
	}
}

func (s *PackageSuite) TestGetErrors(c *C) {
	var tests = []struct {
		summary string
		query   string
		types   []any
		inputs  []any
		outputs []any
		err     string
	}{{
		summary: "no rows",
		query:   "SELECT * AS &Person.* FROM person WHERE id=12312",
		types:   []any{Person{}},
		inputs:  []any{},
		outputs: []any{&Person{}},
		err:     "sql: no rows in result set",
	}, {
		summary: "no outputs",
		query:   "UPDATE person SET id=300 WHERE id=30",
		types:   []any{Person{}},
		inputs:  []any{},
		outputs: []any{&Person{}},
		err:     "cannot get results: output variables provided but not referenced in query",
	}, {
		summary: "key not in map",
		query:   "SELECT &M.name FROM person WHERE address_id = $M.p1",
		types:   []any{sqlair.M{}},
		inputs:  []any{sqlair.M{}},
		outputs: []any{sqlair.M{}},
		err:     `invalid input parameter: map "M" does not contain key "p1"`,
	}}

	dropTables, sqldb, err := personAndAddressDB()
	if err != nil {
		c.Fatal(err)
	}

	db := sqlair.NewDB(sqldb)

	for _, t := range tests {
		stmt, err := sqlair.Prepare(t.query, t.types...)
		if err != nil {
			c.Errorf("\ntest %q failed (Prepare):\ninput: %s\nerr: %s\n", t.summary, t.query, err)
			continue
		}

		err = db.Query(nil, stmt, t.inputs...).Get(t.outputs...)
		c.Assert(err, ErrorMatches, t.err,
			Commentf("\ntest %q failed:\ninput: %s\noutputs: %s", t.summary, t.query, t.outputs))
	}

	err = db.Query(nil, sqlair.MustPrepare(dropTables)).Run()
	if err != nil {
		c.Fatal(err)
	}
}

func (s *PackageSuite) TestErrNoRows(c *C) {
	dropTables, sqldb, err := personAndAddressDB()
	if err != nil {
		c.Fatal(err)
	}

	db := sqlair.NewDB(sqldb)
	stmt := sqlair.MustPrepare("SELECT * AS &Person.* FROM person WHERE id=12312", Person{})
	err = db.Query(nil, stmt).Get(&Person{})
	if !errors.Is(err, sqlair.ErrNoRows) {
		c.Errorf("expected %q, got %q", sqlair.ErrNoRows, err)
	}
	if !errors.Is(err, sql.ErrNoRows) {
		c.Errorf("expected %q, got %q", sql.ErrNoRows, err)
	}

	err = db.Query(nil, sqlair.MustPrepare(dropTables)).Run()
	if err != nil {
		c.Fatal(err)
	}
}

func (s *PackageSuite) TestValidGetAll(c *C) {
	var tests = []struct {
		summary  string
		query    string
		types    []any
		inputs   []any
		slices   []any
		expected []any
	}{{
		summary:  "double select with name clash",
		query:    "SELECT p.id AS &Person.*, a.id AS &Address.* FROM person AS p, address AS a",
		types:    []any{Person{}, Address{}},
		inputs:   []any{},
		slices:   []any{&[]*Person{}, &[]*Address{}},
		expected: []any{&[]*Person{&Person{ID: 30}, &Person{ID: 30}, &Person{ID: 30}, &Person{ID: 20}, &Person{ID: 20}, &Person{ID: 20}, &Person{ID: 40}, &Person{ID: 40}, &Person{ID: 40}, &Person{ID: 35}, &Person{ID: 35}, &Person{ID: 35}}, &[]*Address{&Address{ID: 1000}, &Address{ID: 1500}, &Address{ID: 3500}, &Address{ID: 1000}, &Address{ID: 1500}, &Address{ID: 3500}, &Address{ID: 1000}, &Address{ID: 1500}, &Address{ID: 3500}, &Address{ID: 1000}, &Address{ID: 1500}, &Address{ID: 3500}}},
	}, {
		summary:  "select all columns into person",
		query:    "SELECT * AS &Person.* FROM person",
		types:    []any{Person{}},
		inputs:   []any{},
		slices:   []any{&[]*Person{}},
		expected: []any{&[]*Person{&Person{30, "Fred", 1000}, &Person{20, "Mark", 1500}, &Person{40, "Mary", 3500}, &Person{35, "James", 4500}}},
	}, {
		summary:  "select all columns into person with no pointers",
		query:    "SELECT * AS &Person.* FROM person",
		types:    []any{Person{}},
		inputs:   []any{},
		slices:   []any{&[]Person{}},
		expected: []any{&[]Person{Person{30, "Fred", 1000}, Person{20, "Mark", 1500}, Person{40, "Mary", 3500}, Person{35, "James", 4500}}},
	}, {
		summary:  "single line of query with inputs",
		query:    "SELECT p.* AS &Person.*, a.* AS &Address.*, p.* AS &Manager.* FROM person AS p, address AS a WHERE p.id = $Person.id AND a.id = $Address.id ",
		types:    []any{Person{}, Address{}, Manager{}},
		inputs:   []any{Address{ID: 1000}, Person{ID: 30}},
		slices:   []any{&[]*Manager{}, &[]*Person{}, &[]*Address{}},
		expected: []any{&[]*Manager{{30, "Fred", 1000}}, &[]*Person{{30, "Fred", 1000}}, &[]*Address{{1000, "Happy Land", "Main Street"}}},
	}, {
		summary:  "nothing returned",
		query:    "SELECT &Person.* FROM person WHERE id = $Person.id",
		types:    []any{Person{}},
		inputs:   []any{Person{ID: 1243321}},
		slices:   []any{&[]*Person{}},
		expected: []any{&[]*Person{}},
	}, {
		summary:  "select into maps",
		query:    "SELECT &M.name, &CustomMap.id FROM person WHERE name = 'Mark'",
		types:    []any{sqlair.M{}, CustomMap{}},
		inputs:   []any{},
		slices:   []any{&[]sqlair.M{}, &[]CustomMap{}},
		expected: []any{&[]sqlair.M{{"name": "Mark"}}, &[]CustomMap{{"id": int64(20)}}},
	}}

	dropTables, sqldb, err := personAndAddressDB()
	if err != nil {
		c.Fatal(err)
	}

	db := sqlair.NewDB(sqldb)

	for _, t := range tests {
		stmt, err := sqlair.Prepare(t.query, t.types...)
		if err != nil {
			c.Errorf("\ntest %q failed (Prepare):\ninput: %s\nerr: %s\n", t.summary, t.query, err)
			continue
		}

		q := db.Query(nil, stmt, t.inputs...)
		err = q.GetAll(t.slices...)
		if err != nil {
			c.Errorf("\ntest %q failed (GetAll):\ninput: %s\nerr: %s\n", t.summary, t.query, err)
			continue
		}
		for i, column := range t.expected {
			c.Assert(t.slices[i], DeepEquals, column,
				Commentf("\ntest %q failed:\ninput: %s", t.summary, t.query))
		}
	}

	err = db.Query(nil, sqlair.MustPrepare(dropTables)).Run()
	if err != nil {
		c.Fatal(err)
	}
}

func (s *PackageSuite) TestGetAllErrors(c *C) {
	var tests = []struct {
		summary string
		query   string
		types   []any
		inputs  []any
		slices  []any
		err     string
	}{{
		summary: "nil argument",
		query:   "SELECT * AS &Person.* FROM person",
		types:   []any{Person{}},
		inputs:  []any{},
		slices:  []any{nil},
		err:     "cannot populate slice: need pointer to slice, got invalid",
	}, {
		summary: "nil pointer argument",
		query:   "SELECT * AS &Person.* FROM person",
		types:   []any{Person{}},
		inputs:  []any{},
		slices:  []any{(*[]Person)(nil)},
		err:     "cannot populate slice: need pointer to slice, got nil",
	}, {
		summary: "none slice argument",
		query:   "SELECT * AS &Person.* FROM person",
		types:   []any{Person{}},
		inputs:  []any{},
		slices:  []any{Person{}},
		err:     "cannot populate slice: need pointer to slice, got struct",
	}, {
		summary: "none slice pointer argument",
		query:   "SELECT * AS &Person.* FROM person",
		types:   []any{Person{}},
		inputs:  []any{},
		slices:  []any{&Person{}},
		err:     "cannot populate slice: need pointer to slice, got pointer to struct",
	}, {
		summary: "wrong slice type (struct)",
		query:   "SELECT * AS &Person.* FROM person",
		types:   []any{Person{}},
		inputs:  []any{},
		slices:  []any{&[]*Address{}},
		err:     `cannot populate slice: cannot get result: type "Address" does not appear in query, have: Person`,
	}, {
		summary: "wrong slice type (int)",
		query:   "SELECT * AS &Person.* FROM person",
		types:   []any{Person{}},
		inputs:  []any{},
		slices:  []any{&[]int{}},
		err:     `cannot populate slice: need slice of structs/maps, got slice of int`,
	}, {
		summary: "wrong slice type (pointer to int)",
		query:   "SELECT * AS &Person.* FROM person",
		types:   []any{Person{}},
		inputs:  []any{},
		slices:  []any{&[]*int{}},
		err:     `cannot populate slice: need slice of structs/maps, got slice of pointer to int`,
	}, {
		summary: "wrong slice type (pointer to map)",
		query:   "SELECT &M.name FROM person",
		types:   []any{sqlair.M{}},
		inputs:  []any{},
		slices:  []any{&[]*sqlair.M{}},
		err:     `cannot populate slice: need slice of structs/maps, got slice of pointer to map`,
	}}

	dropTables, sqldb, err := personAndAddressDB()
	if err != nil {
		c.Fatal(err)
	}

	db := sqlair.NewDB(sqldb)

	for _, t := range tests {
		stmt, err := sqlair.Prepare(t.query, t.types...)
		if err != nil {
			c.Errorf("\ntest %q failed (Prepare):\ninput: %s\nerr: %s\n", t.summary, t.query, err)
			continue
		}

		err = db.Query(nil, stmt, t.inputs...).GetAll(t.slices...)
		c.Assert(err, ErrorMatches, t.err,
			Commentf("\ntest %q failed:\ninput: %s\nslices: %s", t.summary, t.query, t.slices))
	}

	err = db.Query(nil, sqlair.MustPrepare(dropTables)).Run()
	if err != nil {
		c.Fatal(err)
	}
}

func (s *PackageSuite) TestRun(c *C) {
	dropTables, sqldb, err := personAndAddressDB()
	c.Assert(err, IsNil)

	var jim = Person{
		ID:         70,
		Fullname:   "Jim",
		PostalCode: 500,
	}

	db := sqlair.NewDB(sqldb)

	// Insert Jim.
	insertStmt := sqlair.MustPrepare("INSERT INTO person VALUES ($Person.name, $Person.id, $Person.address_id, 'jimmy@email.com');", Person{})
	err = db.Query(nil, insertStmt, &jim).Run()
	c.Assert(err, IsNil)

	// Check Jim is in the db.
	selectStmt := sqlair.MustPrepare("SELECT &Person.* FROM person WHERE id = $Person.id", Person{})
	var jimCheck = Person{}
	err = db.Query(nil, selectStmt, &jim).Get(&jimCheck)
	c.Assert(err, IsNil)
	c.Assert(jimCheck, Equals, jim)

	err = db.Query(nil, sqlair.MustPrepare(dropTables)).Run()
	c.Assert(err, IsNil)
}

func (s *PackageSuite) TestOutcome(c *C) {
	dropTables, sqldb, err := personAndAddressDB()
	c.Assert(err, IsNil)

	var jim = Person{
		ID:         70,
		Fullname:   "Jim",
		PostalCode: 500,
	}

	db := sqlair.NewDB(sqldb)

	var outcome = sqlair.Outcome{}

	insertStmt := sqlair.MustPrepare("INSERT INTO person VALUES ($Person.name, $Person.id, $Person.address_id, 'jimmy@email.com');", Person{})
	q1 := db.Query(nil, insertStmt, &jim)
	// Test INSERT with Get
	c.Assert(q1.Get(&outcome), IsNil)
	if outcome.Result() == nil {
		c.Errorf("result in outcome is nil")
	}
	rowsAffected, err := outcome.Result().RowsAffected()
	c.Assert(err, IsNil)
	if rowsAffected != 1 {
		c.Errorf("got %d for rowsAffected, expected 1", rowsAffected)
	}
	// Test SELECT with Get
	selectStmt := sqlair.MustPrepare("SELECT &Person.* FROM person", Person{})
	q2 := db.Query(nil, selectStmt)
	c.Assert(q2.Get(&outcome, &jim), IsNil)
	c.Assert(outcome.Result(), IsNil)
	// Test INSERT with Iter
	iter := q1.Iter()
	c.Assert(iter.Get(&outcome), IsNil)
	if outcome.Result() == nil {
		c.Errorf("result in outcome is nil")
	}
	rowsAffected, err = outcome.Result().RowsAffected()
	c.Assert(err, IsNil)
	if rowsAffected != 1 {
		c.Errorf("got %d for rowsAffected, expected 1", rowsAffected)
	}
	c.Assert(iter.Next(), Equals, false)
	// Test SELECT with Iter.Get
	iter = q2.Iter()
	c.Assert(iter.Get(&outcome), IsNil)
	c.Assert(outcome.Result(), IsNil)
	c.Assert(iter.Next(), Equals, true)
	c.Assert(iter.Get(&jim), IsNil)
	c.Assert(iter.Close(), IsNil)
	// Test SELECT with GetAll
	var jims = []Person{}
	err = q2.GetAll(&outcome, &jims)
	c.Assert(err, IsNil)
	c.Assert(outcome.Result(), IsNil)

	err = db.Query(nil, sqlair.MustPrepare(dropTables)).Run()
	c.Assert(err, IsNil)
}

func (s *PackageSuite) TestQueryMultipleRuns(c *C) {
	allOutput := &[]*Person{}
	allExpected := &[]*Person{&Person{30, "Fred", 1000}, &Person{20, "Mark", 1500}, &Person{40, "Mary", 3500}, &Person{35, "James", 4500}}

	iterOutputs := []any{&Person{}, &Person{}, &Person{}, &Person{}}
	iterExpected := []any{&Person{30, "Fred", 1000}, &Person{20, "Mark", 1500}, &Person{40, "Mary", 3500}, &Person{35, "James", 4500}}

	oneOutput := &Person{}
	oneExpected := &Person{30, "Fred", 1000}

	dropTables, sqldb, err := personAndAddressDB()
	c.Assert(err, IsNil)

	db := sqlair.NewDB(sqldb)
	stmt := sqlair.MustPrepare("SELECT &Person.* FROM person", Person{})

	// Run different Query methods.
	q := db.Query(nil, stmt)
	err = q.Get(oneOutput)
	c.Assert(err, IsNil)
	c.Assert(oneExpected, DeepEquals, oneOutput)

	err = q.GetAll(allOutput)
	c.Assert(err, IsNil)
	c.Assert(allOutput, DeepEquals, allExpected)

	iter := q.Iter()
	defer iter.Close()
	i := 0
	for iter.Next() {
		if i >= len(iterOutputs) {
			c.Fatalf("expected %d rows, got more", len(iterOutputs))
		}
		if err := iter.Get(iterOutputs[i]); err != nil {
			c.Fatal(err)
		}
		i++
	}
	err = iter.Close()
	c.Assert(err, IsNil)
	c.Assert(iterOutputs, DeepEquals, iterExpected)

	// Run them all again for good measure.
	allOutput = &[]*Person{}
	iterOutputs = []any{&Person{}, &Person{}, &Person{}, &Person{}}
	oneOutput = &Person{}

	err = q.GetAll(allOutput)
	c.Assert(err, IsNil)
	c.Assert(allOutput, DeepEquals, allExpected)

	iter = q.Iter()
	defer iter.Close()
	i = 0
	for iter.Next() {
		if i >= len(iterOutputs) {
			c.Fatalf("expected %d rows, got more", len(iterOutputs))
		}
		if err := iter.Get(iterOutputs[i]); err != nil {
			c.Fatal(err)
		}
		i++
	}
	err = iter.Close()
	c.Assert(err, IsNil)
	c.Assert(iterOutputs, DeepEquals, iterExpected)

	q = db.Query(nil, stmt)
	err = q.Get(oneOutput)
	c.Assert(err, IsNil)
	c.Assert(oneExpected, DeepEquals, oneOutput)

	err = db.Query(nil, sqlair.MustPrepare(dropTables)).Run()
	c.Assert(err, IsNil)
}

func (s *PackageSuite) TestTransactions(c *C) {
	dropTables, sqldb, err := personAndAddressDB()
	c.Assert(err, IsNil)

	selectStmt := sqlair.MustPrepare("SELECT &Person.* FROM person WHERE address_id = $Person.address_id", Person{})
	insertStmt := sqlair.MustPrepare("INSERT INTO person VALUES ( $Person.name, $Person.id, $Person.address_id, 'fred@email.com');", Person{})
	var derek = Person{ID: 85, Fullname: "Derek", PostalCode: 8000}
	ctx := context.Background()

	db := sqlair.NewDB(sqldb)
	tx, err := db.Begin(ctx, nil)
	c.Assert(err, IsNil)

	// Insert derek then rollback.
	err = tx.Query(ctx, insertStmt, &derek).Run()
	c.Assert(err, IsNil)
	err = tx.Rollback()
	c.Assert(err, IsNil)

	// Check derek isnt in db; insert derek; commit.
	tx, err = db.Begin(ctx, nil)
	c.Assert(err, IsNil)
	var derekCheck = Person{}
	err = tx.Query(ctx, selectStmt, &derek).Get(&derekCheck)
	if !errors.Is(err, sqlair.ErrNoRows) {
		c.Fatalf("got err %s, expected %s", err, sqlair.ErrNoRows)
	}
	err = tx.Query(ctx, insertStmt, &derek).Run()
	c.Assert(err, IsNil)

	err = tx.Commit()
	c.Assert(err, IsNil)

	// Check derek is now in the db.
	tx, err = db.Begin(ctx, nil)
	c.Assert(err, IsNil)

	err = tx.Query(ctx, selectStmt, &derek).Get(&derekCheck)
	c.Assert(err, IsNil)
	c.Assert(derek, Equals, derekCheck)
	err = tx.Commit()
	c.Assert(err, IsNil)

	err = db.Query(ctx, sqlair.MustPrepare(dropTables)).Run()
	c.Assert(err, IsNil)
}

func (s *PackageSuite) TestTransactionErrors(c *C) {
	dropTables, sqldb, err := personAndAddressDB()
	c.Assert(err, IsNil)

	insertStmt := sqlair.MustPrepare("INSERT INTO person VALUES ($Person.name, $Person.id, $Person.address_id, 'fred@email.com');", Person{})
	var derek = Person{ID: 85, Fullname: "Derek", PostalCode: 8000}
	ctx := context.Background()

	// Test running query after commit.
	db := sqlair.NewDB(sqldb)
	tx, err := db.Begin(ctx, nil)
	c.Assert(err, IsNil)

	q := tx.Query(ctx, insertStmt, &derek)
	err = tx.Commit()
	c.Assert(err, IsNil)
	err = q.Run()
	c.Assert(err, ErrorMatches, "sql: transaction has already been committed or rolled back")

	// Test running query after rollback.
	tx, err = db.Begin(ctx, nil)
	c.Assert(err, IsNil)

	q = tx.Query(ctx, insertStmt, &derek)
	err = tx.Rollback()
	c.Assert(err, IsNil)
	err = q.Run()
	c.Assert(err, ErrorMatches, "sql: transaction has already been committed or rolled back")

	err = db.Query(ctx, sqlair.MustPrepare(dropTables)).Run()
	c.Assert(err, IsNil)
}

type JujuLeaseKey struct {
	Namespace string `db:"type"`
	ModelUUID string `db:"model_uuid"`
	Lease     string `db:"name"`
}

type JujuLeaseInfo struct {
	Holder string `db:"holder"`
	Expiry int    `db:"expiry"`
}

func JujuStoreLeaseDB() (string, *sql.DB, error) {
	createTables := `
CREATE TABLE lease (
	model_uuid text,
	name text,
	holder text,
	expiry integer,
	lease_type_id text
);
CREATE TABLE lease_type (
	id text,
	type text
);

`
	dropTables := `
DROP TABLE lease;
DROP TABLE lease_type;
`

	inserts := []string{
		"INSERT INTO lease VALUES ('uuid1', 'name1', 'holder1', 1, 'type_id1');",
		"INSERT INTO lease VALUES ('uuid2', 'name2', 'holder2', 4, 'type_id1');",
		"INSERT INTO lease VALUES ('uuid3', 'name3', 'holder3', 7, 'type_id2');",
		"INSERT INTO lease_type VALUES ('type_id1', 'type1');",
		"INSERT INTO lease_type VALUES ('type_id2', 'type2');",
	}

	db, err := createExampleDB(createTables, inserts)
	if err != nil {
		return "", nil, err
	}
	return dropTables, db, nil

}

func (s *PackageSuite) TestIterMethodOrder(c *C) {
	dropTables, sqldb, err := personAndAddressDB()
	if err != nil {
		c.Fatal(err)
	}

	db := sqlair.NewDB(sqldb)

	var p = Person{}
	stmt := sqlair.MustPrepare("SELECT &Person.* FROM person", Person{})

	// Check immidiate Get.
	iter := db.Query(nil, stmt).Iter()
	err = iter.Get(&p)
	c.Assert(err, ErrorMatches, "cannot get result: cannot call Get before Next unless getting outcome")
	err = iter.Close()
	c.Assert(err, IsNil)

	// Check Next after closing.
	iter = db.Query(nil, stmt).Iter()
	err = iter.Close()
	c.Assert(err, IsNil)
	if iter.Next() {
		c.Fatal("expected false, got true")
	}
	err = iter.Close()
	c.Assert(err, IsNil)

	// Check Get after closing.
	iter = db.Query(nil, stmt).Iter()
	err = iter.Close()
	c.Assert(err, IsNil)
	err = iter.Get(&p)
	c.Assert(err, ErrorMatches, "cannot get result: iteration ended")
	err = iter.Close()
	c.Assert(err, IsNil)

	// Check multiple closes.
	iter = db.Query(nil, stmt).Iter()
	err = iter.Close()
	c.Assert(err, IsNil)
	err = iter.Close()
	c.Assert(err, IsNil)

	// Check SQL Scan error (scanning string into an int).
	badTypesStmt := sqlair.MustPrepare("SELECT name AS &Person.id FROM person", Person{})
	iter = db.Query(nil, badTypesStmt).Iter()
	if !iter.Next() {
		c.Fatal("expected true, got false")
	}
	err = iter.Get(&p)
	c.Assert(err, ErrorMatches, `cannot get result: sql: Scan error on column index 0, name "_sqlair_0": converting driver.Value type string \("Fred"\) to a int: invalid syntax`)
	err = iter.Close()
	c.Assert(err, IsNil)

	_, err = db.PlainDB().Exec(dropTables)
	c.Assert(err, IsNil)
}

func (s *PackageSuite) TestJujuStore(c *C) {
	var tests = []struct {
		summary  string
		query    string
		types    []any
		inputs   []any
		outputs  [][]any
		expected [][]any
	}{{
		summary: "juju store lease group query",
		query: `
SELECT (t.type, l.model_uuid, l.name) AS &JujuLeaseKey.*, (l.holder, l.expiry) AS &JujuLeaseInfo.*
FROM   lease l JOIN lease_type t ON l.lease_type_id = t.id
WHERE  t.type = $JujuLeaseKey.type
AND    l.model_uuid = $JujuLeaseKey.model_uuid`,
		types:    []any{JujuLeaseKey{}, JujuLeaseInfo{}},
		inputs:   []any{JujuLeaseKey{Namespace: "type1", ModelUUID: "uuid1"}},
		outputs:  [][]any{{&JujuLeaseKey{}, &JujuLeaseInfo{}}},
		expected: [][]any{{&JujuLeaseKey{Namespace: "type1", ModelUUID: "uuid1", Lease: "name1"}, &JujuLeaseInfo{Holder: "holder1", Expiry: 1}}},
	}}

	dropTables, sqldb, err := JujuStoreLeaseDB()
	if err != nil {
		c.Fatal(err)
	}

	db := sqlair.NewDB(sqldb)

	for _, t := range tests {

		stmt, err := sqlair.Prepare(t.query, t.types...)
		if err != nil {
			c.Errorf("\ntest %q failed (Prepare):\ninput: %s\nerr: %s\n", t.summary, t.query, err)
			continue
		}

		iter := db.Query(nil, stmt, t.inputs...).Iter()
		defer iter.Close()
		i := 0
		for iter.Next() {
			if i >= len(t.outputs) {
				c.Errorf("\ntest %q failed (Next):\ninput: %s\nerr: more rows that expected (%d > %d)\n", t.summary, t.query, i+1, len(t.outputs))
				break
			}
			if err := iter.Get(t.outputs[i]...); err != nil {
				c.Errorf("\ntest %q failed (Get):\ninput: %s\nerr: %s\n", t.summary, t.query, err)
			}
			i++
		}

		err = iter.Close()
		if err != nil {
			c.Errorf("\ntest %q failed (Close):\ninput: %s\nerr: %s\n", t.summary, t.query, err)
		}
	}

	err = db.Query(nil, sqlair.MustPrepare(dropTables)).Run()
	if err != nil {
		c.Fatal(err)
	}
}<|MERGE_RESOLUTION|>--- conflicted
+++ resolved
@@ -59,13 +59,11 @@
 
 type District struct{}
 
-<<<<<<< HEAD
+type CustomMap map[string]any
+
 type lowerCaseStruct struct {
 	X int `db:"id"`
 }
-=======
-type CustomMap map[string]any
->>>>>>> 6f89ebb4
 
 func personAndAddressDB() (string, *sql.DB, error) {
 	createTables := `
@@ -524,21 +522,19 @@
 		outputs:  []any{&Person{}, &Address{}, &Manager{}},
 		expected: []any{&Person{30, "Fred", 1000}, &Address{1000, "Happy Land", "Main Street"}, &Manager{30, "Fred", 1000}},
 	}, {
-<<<<<<< HEAD
 		summary:  "lower case struct",
 		query:    "SELECT &lowerCaseStruct.* FROM person",
 		types:    []any{lowerCaseStruct{}},
 		inputs:   []any{},
 		outputs:  []any{&lowerCaseStruct{}},
 		expected: []any{&lowerCaseStruct{X: 30}},
-=======
+	}, {
 		summary:  "select into map",
 		query:    "SELECT &M.name FROM person WHERE address_id = $M.p1",
 		types:    []any{sqlair.M{}},
 		inputs:   []any{sqlair.M{"p1": 1000}},
 		outputs:  []any{sqlair.M{}},
 		expected: []any{sqlair.M{"name": "Fred"}},
->>>>>>> 6f89ebb4
 	}}
 
 	dropTables, sqldb, err := personAndAddressDB()
