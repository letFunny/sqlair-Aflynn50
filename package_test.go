--- conflicted
+++ resolved
@@ -326,15 +326,9 @@
 
 		iter := sqlairDB.Query(stmt, t.inputs...).Iter()
 		i := 0
-<<<<<<< HEAD
-		for q.Next() {
+		for iter.Next() {
 			if i >= len(t.outputs) {
 				c.Errorf("\ntest %q failed (Next):\ninput: %s\nerr: more rows that expected (%d > %d)\n", t.summary, t.query, i+1, len(t.outputs))
-=======
-		for iter.Next() {
-			if i > len(t.outputs) {
-				c.Errorf("\ntest %q failed (Next):\ninput: %s\nerr: more rows that expected\n", t.summary, t.query)
->>>>>>> e7f624f9
 				break
 			}
 			if !iter.Decode(t.outputs[i]...) {
@@ -559,13 +553,8 @@
 
 		iter := sqlairDB.Query(stmt, t.inputs...).Iter()
 		i := 0
-<<<<<<< HEAD
-		for q.Next() {
-			if i > len(t.outputs) {
-=======
 		for iter.Next() {
 			if i >= len(t.outputs) {
->>>>>>> e7f624f9
 				c.Errorf("\ntest %q failed (Next):\ninput: %s\nerr: more rows that expected (%d > %d)\n", t.summary, t.query, i+1, len(t.outputs))
 				break
 			}
