--- conflicted
+++ resolved
@@ -261,11 +261,7 @@
 		types:   []any{Person{}},
 		inputs:  []any{},
 		outputs: [][]any{{&Address{}}},
-<<<<<<< HEAD
-		err:     `cannot decode result: type "Address" does not appear in query, have: Person`,
-=======
 		err:     `cannot get result: type "Address" does not appear in query, have: Person`,
->>>>>>> 6c0db119
 	}, {
 		summary: "not a struct",
 		query:   "SELECT * AS &Person.* FROM person",
@@ -279,22 +275,14 @@
 		types:   []any{Person{}},
 		inputs:  []any{},
 		outputs: [][]any{{}},
-<<<<<<< HEAD
-		err:     `cannot decode result: type "Person" found in query but not passed to decode`,
-=======
 		err:     `cannot get result: type "Person" found in query but not passed to get`,
->>>>>>> 6c0db119
 	}, {
 		summary: "multiple of the same type",
 		query:   "SELECT * AS &Person.* FROM person",
 		types:   []any{Person{}},
 		inputs:  []any{},
 		outputs: [][]any{{&Person{}, &Person{}}},
-<<<<<<< HEAD
-		err:     `cannot decode result: type "Person" provided more than once, rename one of them`,
-=======
 		err:     `cannot get result: type "Person" provided more than once, rename one of them`,
->>>>>>> 6c0db119
 	}}
 
 	dropTables, sqldb, err := personAndAddressDB()
