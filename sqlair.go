package sqlair

import (
	"context"
	"database/sql"
	"fmt"
	"reflect"

	"github.com/canonical/sqlair/internal/expr"
)

<<<<<<< HEAD
// sqlair-provided M-type map.
// The M type can be used in querys to pass arbitrary values referenced by their key.
=======
// M is a type that, as with other map types, can be used with SQLair for more dynamic behavior.
// It can be used in querys to pass arbitrary values referenced by their key.
>>>>>>> 763bcaa5
//
// For example:
//
//	stmt := sqlair.MustPrepare("SELECT (name, postcode) AS &M.* FROM p WHERE id = $M.id", sqlair.M{})
<<<<<<< HEAD
//	q := db.Query(stmt, sqlair.M{"id": 10})
//	var resultMap = sqlair.M{}
//	err := q.One{resultMap}
//	// resultMap == sqlair.M{"name": "Fred", "postcode": 10031}
=======
//	q := db.Query(ctx, stmt, sqlair.M{"id": 10})
//	var resultMap = sqlair.M{}
//	err := q.Get(resultMap) // => sqlair.M{"name": "Fred", "postcode": 10031}
>>>>>>> 763bcaa5
type M map[string]any

var ErrNoRows = sql.ErrNoRows

// Statement represents a SQL statement with valid SQLair expressions.
// It is ready to be run on a SQLair DB.
type Statement struct {
	pe *expr.PreparedExpr
}

// Prepare expands the types mentioned in the SQLair expressions and checks
// the SQLair parts of the query are well formed.
// typeSamples must contain an instance of every type mentioned in the
// SQLair expressions of the query. These are used only for type information.
func Prepare(query string, typeSamples ...any) (*Statement, error) {
	parser := expr.NewParser()
	parsedExpr, err := parser.Parse(query)
	if err != nil {
		return nil, err
	}
	preparedExpr, err := parsedExpr.Prepare(typeSamples...)
	if err != nil {
		return nil, err
	}
	return &Statement{pe: preparedExpr}, nil
}

// MustPrepare is the same as prepare except that it panics on error.
func MustPrepare(query string, typeSamples ...any) *Statement {
	s, err := Prepare(query, typeSamples...)
	if err != nil {
		panic(err)
	}
	return s
}

type DB struct {
	db *sql.DB
}

func NewDB(db *sql.DB) *DB {
	return &DB{db: db}
}

// PlainDB returns the underlying database object.
func (db *DB) PlainDB() *sql.DB {
	return db.db
}

// querySubstrate abstracts the different surfaces that the query can be run on.
// For example, the database or a transaction.
type querySubstrate interface {
	QueryContext(ctx context.Context, sql string, args ...any) (*sql.Rows, error)
	ExecContext(ctx context.Context, sql string, args ...any) (sql.Result, error)
}

// Query holds the results of a database query.
type Query struct {
	qe  *expr.QueryExpr
	qs  querySubstrate
	ctx context.Context
	err error
}

// Iterator is used to iterate over the results of the query.
type Iterator struct {
	qe      *expr.QueryExpr
	rows    *sql.Rows
	cols    []string
	err     error
	result  sql.Result
	started bool
}

// Query takes a context, prepared SQLair Statement and the structs mentioned in the query arguments.
// It returns a Query object for iterating over the results.
func (db *DB) Query(ctx context.Context, s *Statement, inputArgs ...any) *Query {
	if ctx == nil {
		ctx = context.Background()
	}

	qe, err := s.pe.Query(inputArgs...)
	return &Query{qs: db.db, qe: qe, ctx: ctx, err: err}
}

// Run is an alias for Get that takes no arguments.
func (q *Query) Run() error {
	return q.Get()
}

// Get runs the query and decodes the first result into the provided output arguments.
// It returns ErrNoRows if output arguments were provided but no results were found.
// An &Outcome{} variable may be provided as the first output variable.
func (q *Query) Get(outputArgs ...any) error {
	if q.err != nil {
		return q.err
	}
	var outcome *Outcome
	if len(outputArgs) > 0 {
		if oc, ok := outputArgs[0].(*Outcome); ok {
			outcome = oc
			outputArgs = outputArgs[1:]
		}
	}
	if !q.qe.HasOutputs() && len(outputArgs) > 0 {
		return fmt.Errorf("cannot get results: output variables provided but not referenced in query")
	}

	var err error
	iter := q.Iter()
	if outcome != nil {
		err = iter.Get(outcome)
	}
	if err == nil && !iter.Next() {
		err = iter.Close()
		if err == nil && q.qe.HasOutputs() {
			err = ErrNoRows
		}
		return err
	}
	if err == nil {
		err = iter.Get(outputArgs...)
	}
	if cerr := iter.Close(); err == nil {
		err = cerr
	}
	return err
}

// Iter returns an Iterator to iterate through the results row by row.
func (q *Query) Iter() *Iterator {
	if q.err != nil {
		return &Iterator{err: q.err}
	}
	var result sql.Result
	var rows *sql.Rows
	var err error
	var cols []string
	if q.qe.HasOutputs() {
		rows, err = q.qs.QueryContext(q.ctx, q.qe.QuerySQL(), q.qe.QueryArgs()...)
		if err == nil { // if err IS nil
			cols, err = rows.Columns()
		}
	} else {
		result, err = q.qs.ExecContext(q.ctx, q.qe.QuerySQL(), q.qe.QueryArgs()...)
	}
	return &Iterator{qe: q.qe, rows: rows, cols: cols, err: err, result: result}
}

// Next prepares the next row for Get.
// If an error occurs during iteration it will be returned with Iter.Close().
func (iter *Iterator) Next() bool {
	iter.started = true
	if iter.err != nil || iter.rows == nil {
		return false
	}
	return iter.rows.Next()
}

// Get decodes the result from the previous Next call into the provided output arguments.
// An &Outcome{} variable may be provided as the single output variable before the first call to Next.
func (iter *Iterator) Get(outputArgs ...any) (err error) {
	if iter.err != nil {
		return iter.err
	}
	defer func() {
		if err != nil {
			err = fmt.Errorf("cannot get result: %s", err)
		}
	}()

	if !iter.started {
		if oc, ok := outputArgs[0].(*Outcome); ok && len(outputArgs) == 1 {
			oc.result = iter.result
			return nil
		}
		return fmt.Errorf("cannot call Get before Next unless getting outcome")
	}

	if iter.rows == nil {
		return fmt.Errorf("iteration ended")
	}

	ptrs, onSuccess, err := iter.qe.ScanArgs(iter.cols, outputArgs)
	if err != nil {
		return err
	}
	if err := iter.rows.Scan(ptrs...); err != nil {
		return err
	}
	onSuccess()
	return nil
}

// Close finishes the iteration and returns any errors encountered.
func (iter *Iterator) Close() error {
	iter.started = true
	if iter.rows == nil {
		return iter.err
	}
	err := iter.rows.Close()
	iter.rows = nil
	if iter.err != nil {
		return iter.err
	}
	return err
}

// Outcome holds metadata about executed queries, and can be provided as the
// first output argument to any of the Get methods.
type Outcome struct {
	result sql.Result
}

func (o *Outcome) Result() sql.Result {
	return o.result
}

// GetAll iterates over the query and scans all rows into the provided slices.
// sliceArgs must contain pointers to slices of each of the output types.
// An &Outcome{} variable may be provided as the first output variable.
func (q *Query) GetAll(sliceArgs ...any) (err error) {
	if q.err != nil {
		return q.err
	}
	defer func() {
		if err != nil {
			err = fmt.Errorf("cannot populate slice: %s", err)
		}
	}()

	if len(sliceArgs) > 0 {
		if outcome, ok := sliceArgs[0].(*Outcome); ok {
			outcome.result = nil
			sliceArgs = sliceArgs[1:]
		}
	}
	// Check slice inputs
	var slicePtrVals = []reflect.Value{}
	var sliceVals = []reflect.Value{}
	for _, ptr := range sliceArgs {
		ptrVal := reflect.ValueOf(ptr)
		if ptrVal.Kind() != reflect.Pointer {
			return fmt.Errorf("need pointer to slice, got %s", ptrVal.Kind())
		}
		if ptrVal.IsNil() {
			return fmt.Errorf("need pointer to slice, got nil")
		}
		slicePtrVals = append(slicePtrVals, ptrVal)
		sliceVal := ptrVal.Elem()
		if sliceVal.Kind() != reflect.Slice {
			return fmt.Errorf("need pointer to slice, got pointer to %s", sliceVal.Kind())
		}
		sliceVals = append(sliceVals, sliceVal)
	}

	iter := q.Iter()
	for iter.Next() {
		var outputArgs = []any{}
		for _, sliceVal := range sliceVals {
			elemType := sliceVal.Type().Elem()
			var outputArg reflect.Value
			switch elemType.Kind() {
			case reflect.Pointer:
				outputArg = reflect.New(elemType.Elem())
			case reflect.Struct:
				outputArg = reflect.New(elemType)
			default:
				iter.Close()
				return fmt.Errorf("need slice of struct, got slice of %s", elemType.Kind())
			}
			outputArgs = append(outputArgs, outputArg.Interface())
		}
		if err := iter.Get(outputArgs...); err != nil {
			iter.Close()
			return err
		}
		for i, outputArg := range outputArgs {
			switch k := sliceVals[i].Type().Elem().Kind(); k {
			case reflect.Pointer:
				sliceVals[i] = reflect.Append(sliceVals[i], reflect.ValueOf(outputArg))
			case reflect.Struct:
				sliceVals[i] = reflect.Append(sliceVals[i], reflect.ValueOf(outputArg).Elem())
			default:
				iter.Close()
				return fmt.Errorf("internal error: output arg has unexpected kind %s", k)
			}
		}
	}
	err = iter.Close()
	if err != nil {
		return err
	}

	for i, ptrVal := range slicePtrVals {
		ptrVal.Elem().Set(sliceVals[i])
	}

	return nil
}

type TX struct {
	tx *sql.Tx
}

// Begin starts a transaction.
func (db *DB) Begin(ctx context.Context, opts *TXOptions) (*TX, error) {
	if ctx == nil {
		ctx = context.Background()
	}
	tx, err := db.db.BeginTx(ctx, opts.plainTXOptions())
	return &TX{tx: tx}, err
}

// Commit commits the transaction.
func (tx *TX) Commit() error {
	return tx.tx.Commit()
}

// Rollback aborts the transaction.
func (tx *TX) Rollback() error {
	return tx.tx.Rollback()
}

// TXOptions holds the transaction options to be used in DB.Begin.
type TXOptions struct {
	// Isolation is the transaction isolation level.
	// If zero, the driver or database's default level is used.
	Isolation sql.IsolationLevel
	ReadOnly  bool
}

func (txopts *TXOptions) plainTXOptions() *sql.TxOptions {
	if txopts == nil {
		return nil
	}
	return &sql.TxOptions{Isolation: txopts.Isolation, ReadOnly: txopts.ReadOnly}
}

// Query takes a context, prepared SQLair Statement and the structs mentioned in the query arguments.
// It returns a Query object for iterating over the results.
func (tx *TX) Query(ctx context.Context, s *Statement, inputArgs ...any) *Query {
	if ctx == nil {
		ctx = context.Background()
	}

	qe, err := s.pe.Query(inputArgs...)
	return &Query{qs: tx.tx, qe: qe, ctx: ctx, err: err}
}<|MERGE_RESOLUTION|>--- conflicted
+++ resolved
@@ -9,27 +9,15 @@
 	"github.com/canonical/sqlair/internal/expr"
 )
 
-<<<<<<< HEAD
-// sqlair-provided M-type map.
-// The M type can be used in querys to pass arbitrary values referenced by their key.
-=======
 // M is a type that, as with other map types, can be used with SQLair for more dynamic behavior.
 // It can be used in querys to pass arbitrary values referenced by their key.
->>>>>>> 763bcaa5
 //
 // For example:
 //
 //	stmt := sqlair.MustPrepare("SELECT (name, postcode) AS &M.* FROM p WHERE id = $M.id", sqlair.M{})
-<<<<<<< HEAD
-//	q := db.Query(stmt, sqlair.M{"id": 10})
-//	var resultMap = sqlair.M{}
-//	err := q.One{resultMap}
-//	// resultMap == sqlair.M{"name": "Fred", "postcode": 10031}
-=======
 //	q := db.Query(ctx, stmt, sqlair.M{"id": 10})
 //	var resultMap = sqlair.M{}
 //	err := q.Get(resultMap) // => sqlair.M{"name": "Fred", "postcode": 10031}
->>>>>>> 763bcaa5
 type M map[string]any
 
 var ErrNoRows = sql.ErrNoRows
