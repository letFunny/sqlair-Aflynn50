package sqlair

import (
	"context"
	"database/sql"
	"fmt"
	"reflect"

	"github.com/canonical/sqlair/internal/expr"
)

// sqlair-provided M-type map.
// The M type can be used in querys to pass arbitrary values referenced by their key.
//
// For example:
//
//	stmt := sqlair.MustPrepare("SELECT (name, postcode) AS &M.* FROM p WHERE id = $M.id", sqlair.M{})
//	q := db.Query(stmt, sqlair.M{"id": 10})
//	var resultMap = sqlair.M{}
//	err := q.One{resultMap}
//	// resultMap == sqlair.M{"name": "Fred", "postcode": 10031}
type M map[string]any

var ErrNoRows = sql.ErrNoRows

// Statement represents a SQL statement with valid SQLair expressions.
// It is ready to be run on a SQLair DB.
type Statement struct {
	pe *expr.PreparedExpr
}

// Prepare expands the types mentioned in the SQLair expressions and checks
// the SQLair parts of the query are well formed.
// typeSamples must contain an instance of every type mentioned in the
// SQLair expressions of the query. These are used only for type information.
func Prepare(query string, typeSamples ...any) (*Statement, error) {
	parser := expr.NewParser()
	parsedExpr, err := parser.Parse(query)
	if err != nil {
		return nil, err
	}
	preparedExpr, err := parsedExpr.Prepare(typeSamples...)
	if err != nil {
		return nil, err
	}
	return &Statement{pe: preparedExpr}, nil
}

// MustPrepare is the same as prepare except that it panics on error.
func MustPrepare(query string, typeSamples ...any) *Statement {
	s, err := Prepare(query, typeSamples...)
	if err != nil {
		panic(err)
	}
	return s
}

type DB struct {
	db *sql.DB
}

func NewDB(db *sql.DB) *DB {
	return &DB{db: db}
}

// PlainDB returns the underlying database object.
func (db *DB) PlainDB() *sql.DB {
	return db.db
}

// querySubstrate abstracts the different surfaces that the query can be run on.
// For example, the database or a transaction.
type querySubstrate interface {
	QueryContext(ctx context.Context, sql string, args ...any) (*sql.Rows, error)
	ExecContext(ctx context.Context, sql string, args ...any) (sql.Result, error)
}

// Query holds the results of a database query.
type Query struct {
	qe  *expr.QueryExpr
	qs  querySubstrate
	ctx context.Context
	err error
}

// Iterator is used to iterate over the results of the query.
type Iterator struct {
	qe   *expr.QueryExpr
	rows *sql.Rows
	cols []string
	err  error
}

// Query takes a context, prepared SQLair Statement and the structs mentioned in the query arguments.
// It returns a Query object for iterating over the results.
func (db *DB) Query(ctx context.Context, s *Statement, inputArgs ...any) *Query {
	if ctx == nil {
		ctx = context.Background()
	}

	qe, err := s.pe.Query(inputArgs...)
	return &Query{qs: db.db, qe: qe, err: err, ctx: ctx}
}

// Run will execute the query.
// Any rows returned by the query are ignored.
func (q *Query) Run() error {
	if q.err != nil {
		return q.err
	}
	_, err := q.qs.ExecContext(q.ctx, q.qe.QuerySQL(), q.qe.QueryArgs()...)
	if err != nil {
		return err
	}
	return nil
}

// Iter returns an Iterator to iterate through the results row by row.
func (q *Query) Iter() *Iterator {
	if q.err != nil {
		return &Iterator{err: q.err}
	}

	rows, err := q.qs.QueryContext(q.ctx, q.qe.QuerySQL(), q.qe.QueryArgs()...)
	if err != nil {
		return &Iterator{err: err}
	}
	cols, err := rows.Columns()
	if err != nil {
		return &Iterator{err: err}
	}
	return &Iterator{qe: q.qe, rows: rows, cols: cols, err: err}
}

// Next prepares the next row for decoding.
// The first call to Next will execute the query.
// If an error occurs it will be returned with Iter.Close().
func (iter *Iterator) Next() bool {
	if iter.err != nil || iter.rows == nil {
		return false
	}
	return iter.rows.Next()
}

// Decode decodes the current result into the maps and structs in outputValues.
// outputArgs must contain all the maps and structs mentioned in the query.
// If an error occurs it will be returned with Iter.Close().
func (iter *Iterator) Decode(outputArgs ...any) (err error) {
	if iter.err != nil {
		return iter.err
	}
	defer func() {
		if err != nil {
			err = fmt.Errorf("cannot decode result: %s", err)
		}
	}()

	if iter.rows == nil {
		return fmt.Errorf("iteration ended or not started")
	}

	ptrs, mapDecodeInfos, err := iter.qe.ScanArgs(iter.cols, outputArgs)
	if err != nil {
		return err
	}
	if err := iter.rows.Scan(ptrs...); err != nil {
		return err
	}
<<<<<<< HEAD
	for _, m := range mapDecodeInfos {
		m.Populate()
	}
	return true
=======
	return nil
>>>>>>> 5740a538
}

// Close finishes the iteration and returns any errors encountered.
func (iter *Iterator) Close() error {
	if iter.rows == nil {
		return iter.err
	}
	err := iter.rows.Close()
	iter.rows = nil
	if iter.err != nil {
		return iter.err
	}
	return err
}

// One runs a query and decodes the first row into outputArgs.
func (q *Query) One(outputArgs ...any) error {
	iter := q.Iter()
	err := ErrNoRows
	if iter.Next() {
		err = iter.Decode(outputArgs...)
	}
	if cerr := iter.Close(); cerr != nil {
		return cerr
	}
	return err
}

// All iterates over the query and decodes all rows into the provided slices.
//
// For example:
//
//	var pslice []Person
//	var aslice []*Address
//	err := query.All(&pslice, &aslice)
//
// sliceArgs must contain pointers to slices of each of the output types.
func (q *Query) All(sliceArgs ...any) (err error) {
	if q.err != nil {
		return q.err
	}
	defer func() {
		if err != nil {
			err = fmt.Errorf("cannot populate slice: %s", err)
		}
	}()

	// Check slice inputs
	var slicePtrVals = []reflect.Value{}
	var sliceVals = []reflect.Value{}
	for _, ptr := range sliceArgs {
		ptrVal := reflect.ValueOf(ptr)
		if ptrVal.Kind() != reflect.Pointer {
			return fmt.Errorf("need pointer to slice, got %s", ptrVal.Kind())
		}
		if ptrVal.IsNil() {
			return fmt.Errorf("need pointer to slice, got nil")
		}
		slicePtrVals = append(slicePtrVals, ptrVal)
		sliceVal := ptrVal.Elem()
		if sliceVal.Kind() != reflect.Slice {
			return fmt.Errorf("need pointer to slice, got pointer to %s", sliceVal.Kind())
		}
		sliceVals = append(sliceVals, sliceVal)
	}

	iter := q.Iter()
	for iter.Next() {
		var outputArgs = []any{}
		for _, sliceVal := range sliceVals {
			elemType := sliceVal.Type().Elem()
			var outputArg reflect.Value
			switch elemType.Kind() {
			case reflect.Pointer:
				outputArg = reflect.New(elemType.Elem())
			case reflect.Struct:
				outputArg = reflect.New(elemType)
			default:
				iter.Close()
				return fmt.Errorf("need slice of struct, got slice of %s", elemType.Kind())
			}
			outputArgs = append(outputArgs, outputArg.Interface())
		}
		if err := iter.Decode(outputArgs...); err != nil {
			iter.Close()
			return err
		}
		for i, outputArg := range outputArgs {
			switch k := sliceVals[i].Type().Elem().Kind(); k {
			case reflect.Pointer:
				sliceVals[i] = reflect.Append(sliceVals[i], reflect.ValueOf(outputArg))
			case reflect.Struct:
				sliceVals[i] = reflect.Append(sliceVals[i], reflect.ValueOf(outputArg).Elem())
			default:
				iter.Close()
				return fmt.Errorf("internal error: output arg has unexpected kind %s", k)
			}
		}
	}
	err = iter.Close()
	if err != nil {
		return err
	}

	for i, ptrVal := range slicePtrVals {
		ptrVal.Elem().Set(sliceVals[i])
	}

	return nil
}

type TX struct {
	tx *sql.Tx
}

// NewTX creates a SQLair transaction from a sql transaction.
func (db *DB) NewTX(tx *sql.Tx) *TX {
	return &TX{tx: tx}
}

// Begin starts a transaction.
func (db *DB) Begin(ctx context.Context, opts *TXOptions) (*TX, error) {
	if ctx == nil {
		ctx = context.Background()
	}
	tx, err := db.db.BeginTx(ctx, opts.plainTXOptions())
	return db.NewTX(tx), err
}

// Commit commits the transaction.
func (tx *TX) Commit() error {
	return tx.tx.Commit()
}

// Rollback aborts the transaction.
func (tx *TX) Rollback() error {
	return tx.tx.Rollback()
}

// TXOptions holds the transaction options to be used in DB.Begin.
type TXOptions struct {
	// Isolation is the transaction isolation level.
	// If zero, the driver or database's default level is used.
	Isolation sql.IsolationLevel
	ReadOnly  bool
}

func (txopts *TXOptions) plainTXOptions() *sql.TxOptions {
	if txopts == nil {
		return nil
	}
	return &sql.TxOptions{Isolation: txopts.Isolation, ReadOnly: txopts.ReadOnly}
}

// Query takes a context, prepared SQLair Statement and the structs mentioned in the query arguments.
// It returns a Query object for iterating over the results.
func (tx *TX) Query(ctx context.Context, s *Statement, inputArgs ...any) *Query {
	if ctx == nil {
		ctx = context.Background()
	}

	qe, err := s.pe.Query(inputArgs...)
	return &Query{qs: tx.tx, qe: qe, ctx: ctx, err: err}
}<|MERGE_RESOLUTION|>--- conflicted
+++ resolved
@@ -166,14 +166,10 @@
 	if err := iter.rows.Scan(ptrs...); err != nil {
 		return err
 	}
-<<<<<<< HEAD
 	for _, m := range mapDecodeInfos {
 		m.Populate()
 	}
-	return true
-=======
 	return nil
->>>>>>> 5740a538
 }
 
 // Close finishes the iteration and returns any errors encountered.
