--- conflicted
+++ resolved
@@ -278,13 +278,8 @@
 		close = sqlstmt.Close
 	}
 	if q.qe.HasOutputs() {
-<<<<<<< HEAD
-		rows, err = q.qs.QueryContext(q.ctx, q.qe.QuerySQL(), q.qe.QueryArgs()...)
+		rows, err = sqlstmt.QueryContext(q.ctx, q.qe.QueryArgs()...)
 		if err == nil {
-=======
-		rows, err = sqlstmt.QueryContext(q.ctx, q.qe.QueryArgs()...)
-		if err == nil { // if err IS nil
->>>>>>> 9b82306b
 			cols, err = rows.Columns()
 		}
 	} else {
@@ -412,14 +407,11 @@
 			sliceArgs = sliceArgs[1:]
 		}
 	}
-<<<<<<< HEAD
-	// Check slice are as expected using reflection.
-=======
 	if !q.qe.HasOutputs() && len(sliceArgs) > 0 {
 		return fmt.Errorf("output variables provided but not referenced in query")
 	}
-	// Check slice inputs
->>>>>>> 9b82306b
+
+	// Check slice are as expected using reflection.
 	var slicePtrVals = []reflect.Value{}
 	var sliceVals = []reflect.Value{}
 	for _, ptr := range sliceArgs {
