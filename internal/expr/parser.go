--- conflicted
+++ resolved
@@ -469,51 +469,18 @@
 	return nil, false
 }
 
-<<<<<<< HEAD
-=======
-// parseTargets parses the part of the output expression following the
-// ampersand. This can be one or more references to Go types.
-func (p *Parser) parseTargets() ([]fullName, bool, error) {
-	// Case 1: A single target e.g. "&Person.name".
-	if targetTypes, ok, err := p.parseTarget(); err != nil {
-		return nil, false, err
-	} else if ok {
-		return []fullName{targetTypes}, true, nil
-	}
-
-	// Case 2: Multiple types e.g. "(&Person.name, &Person.id)".
-	if targetTypes, ok, err := p.parseList((*Parser).parseTarget); err != nil {
-		return nil, false, err
-	} else if ok {
-		return targetTypes, true, nil
-	}
-
-	return nil, false, nil
-}
-
->>>>>>> e91a9b0b
 // parseOutputExpression requires that the ampersand before the identifiers must
 // be followed by a name byte.
 func (p *Parser) parseOutputExpression() (*outputPart, bool, error) {
 	start := p.pos
 	// Case 1: There are no columns e.g. "&Person.*".
-<<<<<<< HEAD
-	if targets, ok, err := p.parseList(true, (*Parser).parseOutputType); err != nil {
-		return nil, false, err
-	} else if ok {
-		return &outputPart{
-			columns: []fullName{},
-			types:   targets,
-			raw:     p.input[start:p.pos],
-=======
-	if targetTypes, ok, err := p.parseTargets(); err != nil {
+	if targetTypes, ok, err := p.parseList(true, (*Parser).parseOutputType); err != nil {
 		return nil, false, err
 	} else if ok {
 		return &outputPart{
 			sourceColumns: []fullName{},
 			targetTypes:   targetTypes,
 			raw:           p.input[start:p.pos],
->>>>>>> e91a9b0b
 		}, true, nil
 	}
 
@@ -523,23 +490,13 @@
 		p.skipBlanks()
 		if p.skipString("AS") {
 			p.skipBlanks()
-<<<<<<< HEAD
-			if targets, ok, err := p.parseList(true, (*Parser).parseOutputType); err != nil {
-				return nil, false, err
-			} else if ok {
-				return &outputPart{
-					columns: cols,
-					types:   targets,
-					raw:     p.input[start:p.pos],
-=======
-			if targetTypes, ok, err := p.parseTargets(); err != nil {
+			if targetTypes, ok, err := p.parseList(true, (*Parser).parseOutputType); err != nil {
 				return nil, false, err
 			} else if ok {
 				return &outputPart{
 					sourceColumns: cols,
 					targetTypes:   targetTypes,
 					raw:           p.input[start:p.pos],
->>>>>>> e91a9b0b
 				}, true, nil
 			}
 		}
@@ -566,9 +523,9 @@
 			return nil, false, fmt.Errorf(`asterisk not allowed in standalone input expression "$%s"`, fn)
 		}
 		return &inputPart{
-			columns: []fullName{},
-			types:   []fullName{fn},
-			raw:     p.input[start:p.pos],
+			targetColumns: []fullName{},
+			sourceTypes:   []fullName{fn},
+			raw:           p.input[start:p.pos],
 		}, true, nil
 	}
 
@@ -582,17 +539,11 @@
 				return nil, false, err
 			} else if ok {
 				return &inputPart{
-					columns: columns,
-					types:   sources,
-					raw:     p.input[start:p.pos],
+					targetColumns: columns,
+					sourceTypes:   sources,
+					raw:           p.input[start:p.pos],
 				}, true, nil
 			}
-<<<<<<< HEAD
-=======
-			return &inputPart{sourceType: fn, raw: p.input[cp.pos:p.pos]}, true, nil
-		} else if err != nil {
-			return nil, false, err
->>>>>>> e91a9b0b
 		}
 	}
 	cp.restore()
