package expr

import (
	"bytes"
	"fmt"

	"github.com/canonical/sqlair/internal/typeinfo"
)

// ParsedExpr is the AST representation of SQLair query. It contains only
// information encoded in the SQLair query string.
type ParsedExpr struct {
	exprs []expression
}

// String returns a textual representation of the AST contained in the
// ParsedExpr for debugging and testing purposes.
func (pe *ParsedExpr) String() string {
	var out bytes.Buffer
	out.WriteString("[")
	for i, p := range pe.exprs {
		if i > 0 {
			out.WriteString(" ")
		}
		out.WriteString(p.String())
	}
	out.WriteString("]")
	return out.String()
}

// BindTypes takes samples of all types mentioned in the SQLair expressions of
// the query. The expressions are checked for validity and required information
// is generated from the types.
func (pe *ParsedExpr) BindTypes(args ...any) (tbe *TypeBoundExpr, err error) {
	defer func() {
		if err != nil {
			err = fmt.Errorf("cannot prepare statement: %s", err)
		}
	}()

	argInfo, err := typeinfo.GenerateArgInfo(args)
	if err != nil {
		return nil, err
	}

	// Bind types to each expression.
	typedExprs := []any{}
	outputUsed := map[typeinfo.Output]bool{}
	var typedExpr any
	for _, expr := range pe.exprs {
		typedExpr, err = expr.bindTypes(argInfo)
		if err != nil {
			return nil, err
		}
		if toe, ok := typedExpr.(*typedOutputExpr); ok {
			for _, oc := range toe.outputColumns {
				if ok := outputUsed[oc.output]; ok {
					return nil, fmt.Errorf("%s appears more than once in output expressions", oc.output.String())
				}
				outputUsed[oc.output] = true
			}
		}
		typedExprs = append(typedExprs, typedExpr)
	}

	typeBoundExpr := TypeBoundExpr(typedExprs)
	return &typeBoundExpr, nil
}

// expression represents a parsed node of the SQLair query's AST.
type expression interface {
	// String returns a text representation for debugging and testing purposes.
	String() string

	// bindTypes generates a typed expression from the query argument type information.
	bindTypes(typeinfo.ArgInfo) (any, error)
}

// inputExpr represents a named parameter that will be sent to the database
// while performing the query.
type inputExpr struct {
	sourceType valueAccessor
	raw        string
}

func (p *inputExpr) String() string {
	return fmt.Sprintf("Input[%+v]", p.sourceType)
}

// bindTypes binds the input expression to a query type and returns a typed
// input expression.
func (e *inputExpr) bindTypes(argInfo typeinfo.ArgInfo) (typedExpr any, err error) {
	defer func() {
		if err != nil {
			err = fmt.Errorf("input expression: %s: %s", err, e.raw)
		}
	}()

<<<<<<< HEAD
	switch a := e.sourceType.(type) {
	case memberAcessor:
		input, err = argInfo.InputMember(a.typeName, a.memberName)
		if err != nil {
			return nil, err
		}
	case sliceRangeAccessor:
		return nil, fmt.Errorf("slice support not implemented")
=======
	input, err := argInfo.InputMember(e.sourceType.typeName, e.sourceType.memberName)
	if err != nil {
		return nil, err
>>>>>>> 24640e28
	}
	return &typedInputExpr{input}, nil
}

// outputExpr represents a named target output variable in the SQL expression,
// as well as the source table and column where it will be read from.
type outputExpr struct {
	sourceColumns []columnAccessor
	targetTypes   []valueAccessor
	raw           string
}

func (p *outputExpr) String() string {
	return fmt.Sprintf("Output[%+v %+v]", p.sourceColumns, p.targetTypes)
}

// bindTypes binds the output expression to concrete types. It then checks the
// expression valid with respect to its bound types and generates a typed
// output expression.
func (e *outputExpr) bindTypes(argInfo typeinfo.ArgInfo) (typedExpr any, err error) {
	defer func() {
		if err != nil {
			err = fmt.Errorf("output expression: %s: %s", err, e.raw)
		}
	}()

	numTypes := len(e.targetTypes)
	numColumns := len(e.sourceColumns)
	starTypes := starCountTypes(e.targetTypes)
	starColumns := starCountColumns(e.sourceColumns)

	toe := &typedOutputExpr{}

	// Case 1: Generated columns e.g. "* AS (&P.*, &A.id)" or "&P.*".
	if numColumns == 0 || (numColumns == 1 && starColumns == 1) {
		pref := ""
		// Prepend table name. E.g. "t" in "t.* AS &P.*".
		if numColumns > 0 {
			pref = e.sourceColumns[0].tableName
		}

		for _, t := range e.targetTypes {
			if t.memberName == "*" {
				// Generate asterisk columns.
				outputs, memberNames, err := argInfo.AllStructOutputs(t.typeName)
				if err != nil {
					return nil, err
				}
				for i, output := range outputs {
					oc := newOutputColumn(pref, memberNames[i], output)
					toe.outputColumns = append(toe.outputColumns, oc)
				}
			} else {
				// Generate explicit columns.
				output, err := argInfo.OutputMember(t.typeName, t.memberName)
				if err != nil {
					return nil, err
				}
				oc := newOutputColumn(pref, t.memberName, output)
				toe.outputColumns = append(toe.outputColumns, oc)
			}
		}
		return toe, nil
	} else if numColumns > 1 && starColumns > 0 {
		return nil, fmt.Errorf("invalid asterisk in columns")
	}

	// Case 2: Explicit columns, single asterisk type e.g. "(col1, t.col2) AS &P.*".
	if starTypes == 1 && numTypes == 1 {
		for _, c := range e.sourceColumns {
			output, err := argInfo.OutputMember(e.targetTypes[0].typeName, c.columnName)
			if err != nil {
				return nil, err
			}
			oc := newOutputColumn(c.tableName, c.columnName, output)
			toe.outputColumns = append(toe.outputColumns, oc)
		}
		return toe, nil
	} else if starTypes > 0 && numTypes > 1 {
		return nil, fmt.Errorf("invalid asterisk in types")
	}

	// Case 3: Explicit columns and types e.g. "(col1, col2) AS (&P.name, &P.id)".
	if numColumns == numTypes {
		for i, c := range e.sourceColumns {
			t := e.targetTypes[i]
			output, err := argInfo.OutputMember(t.typeName, t.memberName)
			if err != nil {
				return nil, err
			}
			oc := newOutputColumn(c.tableName, c.columnName, output)
			toe.outputColumns = append(toe.outputColumns, oc)
		}
	} else {
		return nil, fmt.Errorf("mismatched number of columns and target types")
	}

	return toe, nil
}

// bypass represents part of the expression that we want to pass to the backend
// database verbatim.
type bypass struct {
	chunk string
}

func (b *bypass) String() string {
	return "Bypass[" + b.chunk + "]"
}

// bindTypes is part of the expression interface. bypass expressions have no
// types so the same expression is returned.
func (b *bypass) bindTypes(argInfo typeinfo.ArgInfo) (any, error) {
	return b, nil
}

// starCountColumns counts the number of asterisks in a list of columns.
func starCountColumns(cs []columnAccessor) int {
	s := 0
	for _, c := range cs {
		if c.columnName == "*" {
			s++
		}
	}
	return s
}

// starCountTypes counts the number of asterisks in a list of types.
func starCountTypes(vs []memberAcessor) int {
	s := 0
	for _, v := range vs {
		if v.memberName == "*" {
			s++
		}
	}
	return s
}<|MERGE_RESOLUTION|>--- conflicted
+++ resolved
@@ -96,7 +96,7 @@
 		}
 	}()
 
-<<<<<<< HEAD
+	var input typeinfo.Input
 	switch a := e.sourceType.(type) {
 	case memberAcessor:
 		input, err = argInfo.InputMember(a.typeName, a.memberName)
@@ -105,11 +105,6 @@
 		}
 	case sliceRangeAccessor:
 		return nil, fmt.Errorf("slice support not implemented")
-=======
-	input, err := argInfo.InputMember(e.sourceType.typeName, e.sourceType.memberName)
-	if err != nil {
-		return nil, err
->>>>>>> 24640e28
 	}
 	return &typedInputExpr{input}, nil
 }
@@ -118,7 +113,7 @@
 // as well as the source table and column where it will be read from.
 type outputExpr struct {
 	sourceColumns []columnAccessor
-	targetTypes   []valueAccessor
+	targetTypes   []memberAcessor
 	raw           string
 }
 
