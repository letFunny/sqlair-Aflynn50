package expr

import (
	"bytes"
	"fmt"
	"strconv"

	"github.com/canonical/sqlair/internal/typeinfo"
)

// ParsedExpr is the AST representation of SQLair query. It contains only
// information encoded in the SQLair query string.
type ParsedExpr struct {
	exprs []expression
}

// String returns a textual representation of the AST contained in the
// ParsedExpr for debugging and testing purposes.
func (pe *ParsedExpr) String() string {
	var out bytes.Buffer
	out.WriteString("[")
	for i, p := range pe.exprs {
		if i > 0 {
			out.WriteString(" ")
		}
		out.WriteString(p.String())
	}
	out.WriteString("]")
	return out.String()
}

// BindTypes takes samples of all types mentioned in the SQLair expressions of
// the query. The expressions are checked for validity and required information
// is generated from the types.
func (pe *ParsedExpr) BindTypes(args ...any) (te *TypedExpr, err error) {
	defer func() {
		if err != nil {
			err = fmt.Errorf("cannot prepare statement: %s", err)
		}
	}()

	argInfo, err := typeinfo.GenerateArgInfo(args)
	if err != nil {
		return nil, err
	}

	var sql bytes.Buffer

	var inCount int
	var outCount int

	var outputs = make([]typeinfo.Output, 0)
	var inputs = make([]typeinfo.Input, 0)

	var outputUsed = make(map[typeinfo.Output]bool)

	// Check and expand each query expr.
	for _, expr := range pe.exprs {
		switch e := expr.(type) {
		case *inputExpr:
			inLoc, err := bindInputTypes(argInfo, e)
			if err != nil {
				return nil, err
			}
			sql.WriteString("@sqlair_" + strconv.Itoa(inCount))
			inCount++
			inputs = append(inputs, inLoc)
		case *outputExpr:
			outCols, os, err := bindOutputTypes(argInfo, e)
			if err != nil {
				return nil, err
			}

			for _, o := range os {
				if ok := outputUsed[o]; ok {
					return nil, fmt.Errorf("%s appears more than once in output expressions", o.String())
				}
				outputUsed[o] = true
			}

			for i, c := range outCols {
				sql.WriteString(c.String())
				sql.WriteString(" AS ")
				sql.WriteString(markerName(outCount))
				if i != len(outCols)-1 {
					sql.WriteString(", ")
				}
				outCount++
			}
			outputs = append(outputs, os...)
		case *bypass:
			sql.WriteString(e.chunk)
		default:
			return nil, fmt.Errorf("internal error: unknown query expr type %T", expr)
		}
	}

	return &TypedExpr{inputs: inputs, outputs: outputs, sql: sql.String()}, nil
}

// bindInputTypes binds the input expression to a type and returns the
// typeMember represented by the expression.
func bindInputTypes(argInfo typeinfo.ArgInfo, e *inputExpr) (input typeinfo.Input, err error) {
	defer func() {
		if err != nil {
			err = fmt.Errorf("input expression: %s: %s", err, e.raw)
		}
	}()

<<<<<<< HEAD
	info, ok := ti[e.sourceType.getTypeName()]
	if !ok {
		return nil, typeMissingError(e.sourceType.getTypeName(), getKeys(ti))
	}

	switch t := e.sourceType.(type) {
	case memberAcessor:
		tm, err = info.TypeMember(t.memberName)
		if err != nil {
			return nil, err
		}
	case sliceRangeAccessor:
		return nil, fmt.Errorf("slice support not implemented")
	}

	return tm, nil
=======
	input, err = argInfo.InputMember(e.sourceType.typeName, e.sourceType.memberName)
	if err != nil {
		return nil, err
	}
	return input, nil
>>>>>>> bc84cd8e
}

// bindOutputTypes binds the output expression to concrete types. It then checks
// the expression is formatted correctly and generates the columns for the query
// and the typeMembers the columns correspond to.
func bindOutputTypes(argInfo typeinfo.ArgInfo, e *outputExpr) (outCols []columnAccessor, outputs []typeinfo.Output, err error) {
	defer func() {
		if err != nil {
			err = fmt.Errorf("output expression: %s: %s", err, e.raw)
		}
	}()

	numTypes := len(e.targetTypes)
	numColumns := len(e.sourceColumns)
	starTypes := starCountTypes(e.targetTypes)
	starColumns := starCountColumns(e.sourceColumns)

	// Case 1: Generated columns e.g. "* AS (&P.*, &A.id)" or "&P.*".
	if numColumns == 0 || (numColumns == 1 && starColumns == 1) {
		pref := ""
		// Prepend table name. E.g. "t" in "t.* AS &P.*".
		if numColumns > 0 {
			pref = e.sourceColumns[0].tableName
		}

		for _, t := range e.targetTypes {
			if t.memberName == "*" {
				// Generate asterisk columns.
				members, memberNames, err := argInfo.AllStructOutputs(t.typeName)
				if err != nil {
					return nil, nil, err
				}
				outputs = append(outputs, members...)
				for _, memberName := range memberNames {
					outCols = append(outCols, columnAccessor{pref, memberName})
				}
			} else {
				// Generate explicit columns.
				member, err := argInfo.OutputMember(t.typeName, t.memberName)
				if err != nil {
					return nil, nil, err
				}
				outputs = append(outputs, member)
				outCols = append(outCols, columnAccessor{pref, t.memberName})
			}
		}
		return outCols, outputs, nil
	} else if numColumns > 1 && starColumns > 0 {
		return nil, nil, fmt.Errorf("invalid asterisk in columns")
	}

	// Case 2: Explicit columns, single asterisk type e.g. "(col1, t.col2) AS &P.*".
	if starTypes == 1 && numTypes == 1 {
		for _, c := range e.sourceColumns {
			ml, err := argInfo.OutputMember(e.targetTypes[0].typeName, c.columnName)
			if err != nil {
				return nil, nil, err
			}
			outputs = append(outputs, ml)
			outCols = append(outCols, c)
		}
		return outCols, outputs, nil
	} else if starTypes > 0 && numTypes > 1 {
		return nil, nil, fmt.Errorf("invalid asterisk in types")
	}

	// Case 3: Explicit columns and types e.g. "(col1, col2) AS (&P.name, &P.id)".
	if numColumns == numTypes {
		for i, c := range e.sourceColumns {
			t := e.targetTypes[i]
			ml, err := argInfo.OutputMember(t.typeName, t.memberName)
			if err != nil {
				return nil, nil, err
			}
			outputs = append(outputs, ml)
			outCols = append(outCols, c)
		}
	} else {
		return nil, nil, fmt.Errorf("mismatched number of columns and target types")
	}

	return outCols, outputs, nil
}

// starCountColumns counts the number of asterisks in a list of columns.
func starCountColumns(cs []columnAccessor) int {
	s := 0
	for _, c := range cs {
		if c.columnName == "*" {
			s++
		}
	}
	return s
}

// starCountTypes counts the number of asterisks in a list of types.
func starCountTypes(vs []memberAcessor) int {
	s := 0
	for _, v := range vs {
		if v.memberName == "*" {
			s++
		}
	}
	return s
}<|MERGE_RESOLUTION|>--- conflicted
+++ resolved
@@ -107,30 +107,16 @@
 		}
 	}()
 
-<<<<<<< HEAD
-	info, ok := ti[e.sourceType.getTypeName()]
-	if !ok {
-		return nil, typeMissingError(e.sourceType.getTypeName(), getKeys(ti))
-	}
-
-	switch t := e.sourceType.(type) {
+	switch a := e.sourceType.(type) {
 	case memberAcessor:
-		tm, err = info.TypeMember(t.memberName)
+		input, err = argInfo.InputMember(a.typeName, a.memberName)
 		if err != nil {
 			return nil, err
 		}
 	case sliceRangeAccessor:
 		return nil, fmt.Errorf("slice support not implemented")
 	}
-
-	return tm, nil
-=======
-	input, err = argInfo.InputMember(e.sourceType.typeName, e.sourceType.memberName)
-	if err != nil {
-		return nil, err
-	}
 	return input, nil
->>>>>>> bc84cd8e
 }
 
 // bindOutputTypes binds the output expression to concrete types. It then checks
