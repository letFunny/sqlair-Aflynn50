package expr

import (
	"bytes"
	"fmt"
	"log"
	"reflect"
	"sort"
	"strconv"
	"strings"
)

// PreparedExpr contains an SQL expression that is ready for execution.
type PreparedExpr struct {
	outputs          []typeMember
	inputs           []typeMember
	prepedQueryParts []prepedQueryPart
}

const markerPrefix = "_sqlair_"

func markerName(n int) string {
	return markerPrefix + strconv.Itoa(n)
}

// markerIndex returns the int X from the string "_sqlair_X".
func markerIndex(s string) (int, bool) {
	if strings.HasPrefix(s, markerPrefix) {
		n, err := strconv.Atoi(s[len(markerPrefix):])
		if err == nil {
			return n, true
		}
	}
	return 0, false
}

// getKeys returns the keys of a string map in a deterministic order.
func getKeys[T any](m map[string]T) []string {
	i := 0
	keys := make([]string, len(m))
	for k := range m {
		keys[i] = k
		i++
	}
	sort.Strings(keys)
	return keys
}

func starCount(fns []fullName) int {
	s := 0
	for _, fn := range fns {
		if fn.name == "*" {
			s++
		}
	}
	return s
}

// prepareInput checks that the input expression corresponds to a known type.
func prepareInput(ti typeNameToInfo, p *inputPart) (*prepedInputPart, []typeMember, error) {
	info, ok := ti[p.sourceType.prefix]
	if !ok {
		ts := getKeys(ti)
		if len(ts) == 0 {
			return nil, nil, fmt.Errorf(`type %q not passed as a parameter`, p.sourceType.prefix)
		} else {
			return nil, nil, fmt.Errorf(`type %q not passed as a parameter, have: %s`, p.sourceType.prefix, strings.Join(ts, ", "))
		}
	}
	switch info := info.(type) {
	case *mapInfo:
		return &prepedInputPart{}, []typeMember{&mapKey{name: p.sourceType.name, mapType: info.typ()}}, nil
	case *structInfo:
		f, ok := info.tagToField[p.sourceType.name]
		if !ok {
			return nil, nil, fmt.Errorf(`type %q has no %q db tag`, info.typ().Name(), p.sourceType.name)
		}
		return &prepedInputPart{}, []typeMember{f}, nil
	default:
		return nil, nil, fmt.Errorf(`internal error: unknown info type: %T`, info)
	}
}

// prepareIn generates the values to fetch for sqlair input expressions following an IN statement.
func prepareIn(ti typeNameToInfo, p *inPart) (*prepedInPart, []typeMember, error) {
	var typeMembers = make([]typeMember, 0)
	for _, t := range p.types {
		info, ok := ti[t.prefix]
		if !ok {
			ts := getKeys(ti)
			if len(ts) == 0 {
				return nil, nil, fmt.Errorf(`type %q not passed as a parameter`, t.prefix)
			} else {
				return nil, nil, fmt.Errorf(`type %q not passed as a parameter, have: %s`, t.prefix, strings.Join(ts, ", "))
			}
		}
		if t.name == "*" {
			return nil, nil, fmt.Errorf("invalid asterisk in input expression: %s", p.raw)
		}
		switch info := info.(type) {
		case *structInfo:
			field, ok := info.tagToField[t.name]
			if !ok {
				return nil, nil, fmt.Errorf(`type %q has no %q db tag`, info.typ().Name(), t.name)
			}
			typeMembers = append(typeMembers, field)
		case *mapInfo:
			typeMembers = append(typeMembers, &mapKey{
				name:         t.name,
				mapType:      info.typ(),
				sliceAllowed: &sliceInfo{length: 1},
			})
		}
	}
	return &prepedInPart{typeMembers}, typeMembers, nil
}

// prepareOutput checks that the output expressions correspond to known types.
// It then checks they are formatted correctly and finally generates the columns for the query.
func prepareOutput(ti typeNameToInfo, p *outputPart) (*prepedOutputPart, []typeMember, error) {
	var outCols = make([]fullName, 0)
	var typeMembers = make([]typeMember, 0)

	numTypes := len(p.targetTypes)
	numColumns := len(p.sourceColumns)
	starTypes := starCount(p.targetTypes)
	starColumns := starCount(p.sourceColumns)

	// Check target struct type and its tags are valid.
	var info typeInfo
	var ok bool
	var err error

	fetchInfo := func(typeName string) (typeInfo, error) {
		info, ok := ti[typeName]
		if !ok {
			return nil, fmt.Errorf(`type %q not passed as a parameter, have: %s`, typeName, strings.Join(getKeys(ti), ", "))
		}
		return info, nil
	}

	addColumns := func(info typeInfo, tag string, column fullName) error {
		var tm typeMember
		switch info := info.(type) {
		case *structInfo:
			tm, ok = info.tagToField[tag]
			if !ok {
				return fmt.Errorf(`type %q has no %q db tag`, info.typ().Name(), tag)
			}
		case *mapInfo:
			tm = &mapKey{name: tag, mapType: info.typ()}
		}
		typeMembers = append(typeMembers, tm)
		outCols = append(outCols, column)
		return nil
	}

<<<<<<< HEAD
	// Generate columns to inject into SQL query.

	// Case 1: Star types cases e.g. "...&P.*".
	if p.targetTypes[0].name == "*" {
		info, _ := ti[p.targetTypes[0].prefix]
		// Case 1.1: Single star i.e. "t.* AS &P.*" or "&P.*"
		if len(p.sourceColumns) == 0 || p.sourceColumns[0].name == "*" {
			switch info := info.(type) {
			case *mapInfo:
				return nil, nil, fmt.Errorf(`&%s.* cannot be used for maps when no column names are specified`, info.typ().Name())
			case *structInfo:
				pref := ""

				// Prepend table name. E.g. "t" in "t.* AS &P.*".
				if len(p.sourceColumns) > 0 {
					pref = p.sourceColumns[0].prefix
				}

				for _, tag := range info.tags {
					outCols = append(outCols, fullName{pref, tag})
					typeMembers = append(typeMembers, info.tagToField[tag])
				}
				return &prepedOutputPart{outCols}, typeMembers, nil
			default:
				return nil, nil, fmt.Errorf(`internal error: unknown info type: %T`, info)
			}
		}

		// Case 1.2: Explicit columns e.g. "(col1, t.col2) AS &P.*".
		if len(p.sourceColumns) > 0 {
			switch info := info.(type) {
			case *mapInfo:
				for _, c := range p.sourceColumns {
					outCols = append(outCols, c)
					typeMembers = append(typeMembers, &mapKey{name: c.name, mapType: info.typ()})
				}
				return &prepedOutputPart{outCols}, typeMembers, nil
			case *structInfo:
				for _, c := range p.sourceColumns {
					f, ok := info.tagToField[c.name]
					if !ok {
						return nil, nil, fmt.Errorf(`type %q has no %q db tag`, info.typ().Name(), c.name)
=======
	// Case 1: Generated columns e.g. "* AS (&P.*, &A.id)" or "&P.*".
	if numColumns == 0 || (numColumns == 1 && starColumns == 1) {
		pref := ""
		// Prepend table name. E.g. "t" in "t.* AS &P.*".
		if numColumns > 0 {
			pref = p.sourceColumns[0].prefix
		}

		for _, t := range p.targetTypes {
			if info, err = fetchInfo(t.prefix); err != nil {
				return nil, nil, err
			}
			// Generate asterisk columns.
			if t.name == "*" {
				switch info := info.(type) {
				case *mapInfo:
					return nil, nil, fmt.Errorf(`&%s.* cannot be used for maps when no column names are specified`, info.typ().Name())
				case *structInfo:
					for _, tag := range info.tags {
						outCols = append(outCols, fullName{pref, tag})
						typeMembers = append(typeMembers, info.tagToField[tag])
>>>>>>> 6912f8c7
					}
				}
<<<<<<< HEAD
				return &prepedOutputPart{outCols}, typeMembers, nil
			default:
				return nil, nil, fmt.Errorf(`internal error: unknown info type: %T`, info)
=======
			} else {
				// Generate explicit columns.
				if err = addColumns(info, t.name, fullName{pref, t.name}); err != nil {
					return nil, nil, err
				}
>>>>>>> 6912f8c7
			}
		}
		return outCols, typeMembers, nil
	} else if numColumns > 1 && starColumns > 0 {
		return nil, nil, fmt.Errorf("invalid asterisk in output expression columns: %s", p.raw)
	}

	// Case 2: Explicit columns, single asterisk type e.g. "(col1, t.col2) AS &P.*".
	if starTypes == 1 && numTypes == 1 {
		if info, err = fetchInfo(p.targetTypes[0].prefix); err != nil {
			return nil, nil, err
		}
		for _, c := range p.sourceColumns {
			if err = addColumns(info, c.name, c); err != nil {
				return nil, nil, err
			}
		}
<<<<<<< HEAD
		return &prepedOutputPart{outCols}, typeMembers, nil
=======
		return outCols, typeMembers, nil
	} else if starTypes > 0 && numTypes > 1 {
		return nil, nil, fmt.Errorf("invalid asterisk in output expression types: %s", p.raw)
>>>>>>> 6912f8c7
	}

	// Case 3: Explicit columns and types e.g. "(col1, col2) AS (&P.name, &P.id)".
	if numColumns == numTypes {
		for i, c := range p.sourceColumns {
			t := p.targetTypes[i]
			if info, err = fetchInfo(t.prefix); err != nil {
				return nil, nil, err
			}

			if err = addColumns(info, t.name, c); err != nil {
				return nil, nil, err
			}
		}
	} else {
		return nil, nil, fmt.Errorf("mismatched number of columns and targets in output expression: %s", p.raw)
	}
<<<<<<< HEAD
	return &prepedOutputPart{outCols}, typeMembers, nil
=======

	return outCols, typeMembers, nil
>>>>>>> 6912f8c7
}

type typeNameToInfo map[string]typeInfo

type ioCounter struct {
	outputCount int
	inputCount  int
}

type prepedQueryPart interface {
	sql(*ioCounter) string
}

type prepedOutputPart struct {
	outCols []fullName
}

func (oc *prepedOutputPart) sql(c *ioCounter) string {
	var sql bytes.Buffer
	for i, col := range oc.outCols {
		sql.WriteString(col.String())
		sql.WriteString(" AS ")
		sql.WriteString(markerName(c.outputCount))
		if i != len(oc.outCols)-1 {
			sql.WriteString(", ")
		}
		c.outputCount++
	}
	return sql.String()
}

type prepedInputPart struct{}

func (ic *prepedInputPart) sql(c *ioCounter) string {
	c.inputCount++
	return "@sqlair_" + strconv.Itoa(c.inputCount-1)
}

type prepedInPart struct {
	typeMembers []typeMember
}

func (ic *prepedInPart) sql(c *ioCounter) string {
	var sql bytes.Buffer
	sql.WriteString("IN (")
	for i, tm := range ic.typeMembers {
		switch tm := tm.(type) {
		case *structField:
			sql.WriteString("@sqlair_")
			sql.WriteString(strconv.Itoa(c.inputCount))
			c.inputCount++
		case *mapKey:
			length := 1
			if tm.sliceAllowed != nil {
				log.Printf("length is %d", tm.sliceAllowed.length)
				length = tm.sliceAllowed.length
			}
			for j := 0; j < length; j++ {
				sql.WriteString("@sqlair_")
				sql.WriteString(strconv.Itoa(c.inputCount))
				if j < length-1 {
					sql.WriteString(", ")
				}
				c.inputCount++
			}
		default:
			panic(fmt.Sprintf("invalid type: %T", tm))
		}
		if i < len(ic.typeMembers)-1 {
			sql.WriteString(", ")
		}
	}
	sql.WriteString(")")
	return sql.String()
}

type prepedBypassPart struct {
	str string
}

func (bc *prepedBypassPart) sql(*ioCounter) string {
	return bc.str
}

// Prepare takes a parsed expression and struct instantiations of all the types
// mentioned in it.
// The IO parts of the statement are checked for validity against the types
// and expanded if necessary.
func (pe *ParsedExpr) Prepare(args ...any) (expr *PreparedExpr, err error) {
	defer func() {
		if err != nil {
			err = fmt.Errorf("cannot prepare expression: %s", err)
		}
	}()

	var ti = make(typeNameToInfo)

	// Generate and save reflection info.
	for _, arg := range args {
		if arg == nil {
			return nil, fmt.Errorf("need struct or map, got nil")
		}
		t := reflect.TypeOf(arg)
		switch t.Kind() {
		case reflect.Struct, reflect.Map:
			if t.Name() == "" {
				return nil, fmt.Errorf("cannot use anonymous %s", t.Kind())
			}
			info, err := getTypeInfo(arg)
			if err != nil {
				return nil, err
			}
			if dupeInfo, ok := ti[t.Name()]; ok {
				if dupeInfo.typ() == t {
					return nil, fmt.Errorf("found multiple instances of type %q", t.Name())
				}
				return nil, fmt.Errorf("two types found with name %q: %q and %q", t.Name(), dupeInfo.typ().String(), t.String())
			}
			ti[t.Name()] = info
		case reflect.Pointer:
			return nil, fmt.Errorf("need struct or map, got pointer to %s", t.Elem().Kind())
		default:
			return nil, fmt.Errorf("need struct or map, got %s", t.Kind())
		}
	}

	var outputs = make([]typeMember, 0)
	var inputs = make([]typeMember, 0)

<<<<<<< HEAD
	var prepedQueryParts []prepedQueryPart
	var typeMembers []typeMember
	var prepedQueryPart prepedQueryPart
=======
	var typeMemberPresent = make(map[typeMember]bool)
>>>>>>> 6912f8c7

	// Check and expand each query part.
	for _, part := range pe.queryParts {
		switch p := part.(type) {
		case *inputPart:
			prepedQueryPart, typeMembers, err = prepareInput(ti, p)
			if err != nil {
				return nil, err
			}
			inputs = append(inputs, typeMembers...)
		case *outputPart:
<<<<<<< HEAD
			prepedQueryPart, typeMembers, err = prepareOutput(ti, p)
			if err != nil {
				return nil, err
			}
			outputs = append(outputs, typeMembers...)
		case *inPart:
			prepedQueryPart, typeMembers, err = prepareIn(ti, p)
			if err != nil {
				return nil, err
			}
			inputs = append(inputs, typeMembers...)
=======
			outCols, typeMembers, err := prepareOutput(ti, p)
			if err != nil {
				return nil, err
			}

			for _, tm := range typeMembers {
				if ok := typeMemberPresent[tm]; ok {
					return nil, fmt.Errorf("member %q of type %q appears more than once", tm.memberName(), tm.outerType().Name())
				}
				typeMemberPresent[tm] = true
			}

			for i, c := range outCols {
				sql.WriteString(c.String())
				sql.WriteString(" AS ")
				sql.WriteString(markerName(outCount))
				if i != len(outCols)-1 {
					sql.WriteString(", ")
				}
				outCount++
			}
			outputs = append(outputs, typeMembers...)
>>>>>>> 6912f8c7
		case *bypassPart:
			prepedQueryPart = &prepedBypassPart{p.chunk}
		default:
			return nil, fmt.Errorf("internal error: unknown query part type %T", part)
		}
		prepedQueryParts = append(prepedQueryParts, prepedQueryPart)
	}

	return &PreparedExpr{inputs: inputs, outputs: outputs, prepedQueryParts: prepedQueryParts}, nil
}

func (pe *PreparedExpr) sql() string {
	var c = &ioCounter{}
	var sql bytes.Buffer
	for _, prepedQueryPart := range pe.prepedQueryParts {
		sql.WriteString(prepedQueryPart.sql(c))
	}
	return sql.String()
}<|MERGE_RESOLUTION|>--- conflicted
+++ resolved
@@ -155,50 +155,6 @@
 		return nil
 	}
 
-<<<<<<< HEAD
-	// Generate columns to inject into SQL query.
-
-	// Case 1: Star types cases e.g. "...&P.*".
-	if p.targetTypes[0].name == "*" {
-		info, _ := ti[p.targetTypes[0].prefix]
-		// Case 1.1: Single star i.e. "t.* AS &P.*" or "&P.*"
-		if len(p.sourceColumns) == 0 || p.sourceColumns[0].name == "*" {
-			switch info := info.(type) {
-			case *mapInfo:
-				return nil, nil, fmt.Errorf(`&%s.* cannot be used for maps when no column names are specified`, info.typ().Name())
-			case *structInfo:
-				pref := ""
-
-				// Prepend table name. E.g. "t" in "t.* AS &P.*".
-				if len(p.sourceColumns) > 0 {
-					pref = p.sourceColumns[0].prefix
-				}
-
-				for _, tag := range info.tags {
-					outCols = append(outCols, fullName{pref, tag})
-					typeMembers = append(typeMembers, info.tagToField[tag])
-				}
-				return &prepedOutputPart{outCols}, typeMembers, nil
-			default:
-				return nil, nil, fmt.Errorf(`internal error: unknown info type: %T`, info)
-			}
-		}
-
-		// Case 1.2: Explicit columns e.g. "(col1, t.col2) AS &P.*".
-		if len(p.sourceColumns) > 0 {
-			switch info := info.(type) {
-			case *mapInfo:
-				for _, c := range p.sourceColumns {
-					outCols = append(outCols, c)
-					typeMembers = append(typeMembers, &mapKey{name: c.name, mapType: info.typ()})
-				}
-				return &prepedOutputPart{outCols}, typeMembers, nil
-			case *structInfo:
-				for _, c := range p.sourceColumns {
-					f, ok := info.tagToField[c.name]
-					if !ok {
-						return nil, nil, fmt.Errorf(`type %q has no %q db tag`, info.typ().Name(), c.name)
-=======
 	// Case 1: Generated columns e.g. "* AS (&P.*, &A.id)" or "&P.*".
 	if numColumns == 0 || (numColumns == 1 && starColumns == 1) {
 		pref := ""
@@ -220,23 +176,16 @@
 					for _, tag := range info.tags {
 						outCols = append(outCols, fullName{pref, tag})
 						typeMembers = append(typeMembers, info.tagToField[tag])
->>>>>>> 6912f8c7
 					}
 				}
-<<<<<<< HEAD
-				return &prepedOutputPart{outCols}, typeMembers, nil
-			default:
-				return nil, nil, fmt.Errorf(`internal error: unknown info type: %T`, info)
-=======
 			} else {
 				// Generate explicit columns.
 				if err = addColumns(info, t.name, fullName{pref, t.name}); err != nil {
 					return nil, nil, err
 				}
->>>>>>> 6912f8c7
-			}
-		}
-		return outCols, typeMembers, nil
+			}
+		}
+		return &prepedOutputPart{outCols}, typeMembers, nil
 	} else if numColumns > 1 && starColumns > 0 {
 		return nil, nil, fmt.Errorf("invalid asterisk in output expression columns: %s", p.raw)
 	}
@@ -251,13 +200,9 @@
 				return nil, nil, err
 			}
 		}
-<<<<<<< HEAD
 		return &prepedOutputPart{outCols}, typeMembers, nil
-=======
-		return outCols, typeMembers, nil
 	} else if starTypes > 0 && numTypes > 1 {
 		return nil, nil, fmt.Errorf("invalid asterisk in output expression types: %s", p.raw)
->>>>>>> 6912f8c7
 	}
 
 	// Case 3: Explicit columns and types e.g. "(col1, col2) AS (&P.name, &P.id)".
@@ -275,12 +220,8 @@
 	} else {
 		return nil, nil, fmt.Errorf("mismatched number of columns and targets in output expression: %s", p.raw)
 	}
-<<<<<<< HEAD
+
 	return &prepedOutputPart{outCols}, typeMembers, nil
-=======
-
-	return outCols, typeMembers, nil
->>>>>>> 6912f8c7
 }
 
 type typeNameToInfo map[string]typeInfo
@@ -409,14 +350,11 @@
 
 	var outputs = make([]typeMember, 0)
 	var inputs = make([]typeMember, 0)
-
-<<<<<<< HEAD
+	var typeMemberPresent = make(map[typeMember]bool)
+
 	var prepedQueryParts []prepedQueryPart
 	var typeMembers []typeMember
 	var prepedQueryPart prepedQueryPart
-=======
-	var typeMemberPresent = make(map[typeMember]bool)
->>>>>>> 6912f8c7
 
 	// Check and expand each query part.
 	for _, part := range pe.queryParts {
@@ -428,11 +366,18 @@
 			}
 			inputs = append(inputs, typeMembers...)
 		case *outputPart:
-<<<<<<< HEAD
 			prepedQueryPart, typeMembers, err = prepareOutput(ti, p)
 			if err != nil {
 				return nil, err
 			}
+
+			for _, tm := range typeMembers {
+				if ok := typeMemberPresent[tm]; ok {
+					return nil, fmt.Errorf("member %q of type %q appears more than once", tm.memberName(), tm.outerType().Name())
+				}
+				typeMemberPresent[tm] = true
+			}
+
 			outputs = append(outputs, typeMembers...)
 		case *inPart:
 			prepedQueryPart, typeMembers, err = prepareIn(ti, p)
@@ -440,30 +385,6 @@
 				return nil, err
 			}
 			inputs = append(inputs, typeMembers...)
-=======
-			outCols, typeMembers, err := prepareOutput(ti, p)
-			if err != nil {
-				return nil, err
-			}
-
-			for _, tm := range typeMembers {
-				if ok := typeMemberPresent[tm]; ok {
-					return nil, fmt.Errorf("member %q of type %q appears more than once", tm.memberName(), tm.outerType().Name())
-				}
-				typeMemberPresent[tm] = true
-			}
-
-			for i, c := range outCols {
-				sql.WriteString(c.String())
-				sql.WriteString(" AS ")
-				sql.WriteString(markerName(outCount))
-				if i != len(outCols)-1 {
-					sql.WriteString(", ")
-				}
-				outCount++
-			}
-			outputs = append(outputs, typeMembers...)
->>>>>>> 6912f8c7
 		case *bypassPart:
 			prepedQueryPart = &prepedBypassPart{p.chunk}
 		default:
