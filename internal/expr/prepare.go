package expr

import (
	"bytes"
	"fmt"
	"reflect"
	"sort"
	"strconv"
	"strings"
)

// PreparedExpr contains an SQL expression that is ready for execution.
type PreparedExpr struct {
	outputs []typeMember
	inputs  []typeMember
	sql     string
}

const markerPrefix = "_sqlair_"

func markerName(n int) string {
	return markerPrefix + strconv.Itoa(n)
}

// markerIndex returns the int X from the string "_sqlair_X".
func markerIndex(s string) (int, bool) {
	if strings.HasPrefix(s, markerPrefix) {
		n, err := strconv.Atoi(s[len(markerPrefix):])
		if err == nil {
			return n, true
		}
	}
	return 0, false
}

// getKeys returns the keys of a string map in a deterministic order.
func getKeys[T any](m map[string]T) []string {
	i := 0
	keys := make([]string, len(m))
	for k := range m {
		keys[i] = k
		i++
	}
	sort.Strings(keys)
	return keys
}

func starCount(fns []fullName) int {
	s := 0
	for _, fn := range fns {
		if fn.name == "*" {
			s++
		}
	}
	return s
}

<<<<<<< HEAD
// checkValidOutput checks that the statement is well formed with regard to
// asterisks and the number of columns and types.
func checkValidOutput(p *outputPart) error {
	numTypes := len(p.types)
	numColumns := len(p.columns)
	starTypes := starCount(p.types)
	starColumns := starCount(p.columns)

	if (numColumns == 1 && starColumns == 1) || numColumns == 0 {
		return nil
	}

	if numColumns > 1 && starColumns > 0 {
		return fmt.Errorf("invalid asterisk in output expression: %s", p.raw)
	}

	if numColumns > 0 && starColumns == 0 && !((numTypes == 1 && starTypes == 1) || (starTypes == 0 && numTypes == numColumns)) {
=======
// starCheckOutput checks that the statement is well formed with regard to
// asterisks and the number of columns and types.
func starCheckOutput(p *outputPart) error {
	numColumns := len(p.sourceColumns)
	numTypes := len(p.targetTypes)

	typeStars := starCount(p.targetTypes)
	columnStars := starCount(p.sourceColumns)
	starTypes := typeStars == 1
	starColumns := columnStars == 1

	if typeStars > 1 || columnStars > 1 || (columnStars == 1 && typeStars == 0) ||
		(starTypes && numTypes > 1) || (starColumns && numColumns > 1) {
		return fmt.Errorf("invalid asterisk in output expression: %s", p.raw)
	}
	if !starTypes && (numColumns > 0 && (numTypes != numColumns)) {
>>>>>>> ea01cec4
		return fmt.Errorf("mismatched number of columns and targets in output expression: %s", p.raw)
	}
	return nil
}

// prepareInput checks that the input expression corresponds to a known type.
func prepareInput(ti typeNameToInfo, p *inputPart) (typeMember, error) {
<<<<<<< HEAD
	info, ok := ti[p.typ.prefix]
	if !ok {
		ts := getKeys(ti)
		if len(ts) == 0 {
			return nil, fmt.Errorf(`type %q not passed as a parameter`, p.typ.prefix)
		} else {
			return nil, fmt.Errorf(`type %q not passed as a parameter, have: %s`, p.typ.prefix, strings.Join(ts, ", "))
=======
	info, ok := ti[p.sourceType.prefix]
	if !ok {
		ts := getKeys(ti)
		if len(ts) == 0 {
			return nil, fmt.Errorf(`type %q not passed as a parameter`, p.sourceType.prefix)
		} else {
			return nil, fmt.Errorf(`type %q not passed as a parameter, have: %s`, p.sourceType.prefix, strings.Join(ts, ", "))
>>>>>>> ea01cec4
		}
	}
	switch info := info.(type) {
	case *mapInfo:
<<<<<<< HEAD
		return mapKey{name: p.typ.name, mapType: info.typ()}, nil
	case *structInfo:
		f, ok := info.tagToField[p.typ.name]
		if !ok {
			return nil, fmt.Errorf(`type %q has no %q db tag`, info.typ().Name(), p.typ.name)
=======
		return mapKey{name: p.sourceType.name, mapType: info.typ()}, nil
	case *structInfo:
		f, ok := info.tagToField[p.sourceType.name]
		if !ok {
			return nil, fmt.Errorf(`type %q has no %q db tag`, info.typ().Name(), p.sourceType.name)
>>>>>>> ea01cec4
		}
		return f, nil
	default:
		return nil, fmt.Errorf(`internal error: unknown info type: %T`, info)
	}
}

// prepareOutput checks that the output expressions correspond to known types.
// It then checks they are formatted correctly and finally generates the columns for the query.
func prepareOutput(ti typeNameToInfo, p *outputPart) ([]fullName, []typeMember, error) {
	var outCols = make([]fullName, 0)
	var typeMembers = make([]typeMember, 0)

	// Check the asterisks are well formed (if present).
	if err := checkValidOutput(p); err != nil {
		return nil, nil, err
	}

	// Check target struct type and its tags are valid.
	var info typeInfo
	var ok bool
	var err error

<<<<<<< HEAD
	fetchInfo := func(typeName string) (typeInfo, error) {
		info, ok := ti[typeName]
=======
	for _, t := range p.targetTypes {
		info, ok = ti[t.prefix]
>>>>>>> ea01cec4
		if !ok {
			return nil, fmt.Errorf(`type %q not passed as a parameter, have: %s`, typeName, strings.Join(getKeys(ti), ", "))
		}
		return info, nil
	}

	addColumns := func(info typeInfo, tag string, column fullName) error {
		var tm typeMember
		switch info := info.(type) {
		case *structInfo:
			tm, ok = info.tagToField[tag]
			if !ok {
				return fmt.Errorf(`type %q has no %q db tag`, info.typ().Name(), tag)
			}
		case *mapInfo:
			tm = mapKey{name: tag, mapType: info.typ()}
		}
		typeMembers = append(typeMembers, tm)
		outCols = append(outCols, column)
		return nil
	}

<<<<<<< HEAD
	// Case 1: Generated columns e.g. "* AS (&P.*, &A.id)" or "&P.*" or
	if len(p.columns) == 0 || (len(p.columns) == 1 && p.columns[0].name == "*") {
		pref := ""
		// Prepend table name. E.g. "t" in "t.* AS &P.*".
		if len(p.columns) > 0 {
			pref = p.columns[0].prefix
		}

		for _, t := range p.types {
			if info, err = fetchInfo(t.prefix); err != nil {
				return nil, nil, err
			}
			// Generate asterisk columns.
			if t.name == "*" {
				switch info := info.(type) {
				case *mapInfo:
					return nil, nil, fmt.Errorf(`&%s.* cannot be used for maps when no column names are specified`, info.typ().Name())
				case *structInfo:
					for _, tag := range info.tags {
						outCols = append(outCols, fullName{pref, tag})
						typeMembers = append(typeMembers, info.tagToField[tag])
=======
	// Generate columns to inject into SQL query.

	// Case 1: Star types cases e.g. "...&P.*".
	if p.targetTypes[0].name == "*" {
		info, _ := ti[p.targetTypes[0].prefix]
		// Case 1.1: Single star i.e. "t.* AS &P.*" or "&P.*"
		if len(p.sourceColumns) == 0 || p.sourceColumns[0].name == "*" {
			switch info := info.(type) {
			case *mapInfo:
				return nil, nil, fmt.Errorf(`&%s.* cannot be used for maps when no column names are specified`, info.typ().Name())
			case *structInfo:
				pref := ""

				// Prepend table name. E.g. "t" in "t.* AS &P.*".
				if len(p.sourceColumns) > 0 {
					pref = p.sourceColumns[0].prefix
				}

				for _, tag := range info.tags {
					outCols = append(outCols, fullName{pref, tag})
					typeMembers = append(typeMembers, info.tagToField[tag])
				}
				return outCols, typeMembers, nil
			default:
				return nil, nil, fmt.Errorf(`internal error: unknown info type: %T`, info)
			}
		}

		// Case 1.2: Explicit columns e.g. "(col1, t.col2) AS &P.*".
		if len(p.sourceColumns) > 0 {
			switch info := info.(type) {
			case *mapInfo:
				for _, c := range p.sourceColumns {
					outCols = append(outCols, c)
					typeMembers = append(typeMembers, mapKey{name: c.name, mapType: info.typ()})
				}
				return outCols, typeMembers, nil
			case *structInfo:
				for _, c := range p.sourceColumns {
					f, ok := info.tagToField[c.name]
					if !ok {
						return nil, nil, fmt.Errorf(`type %q has no %q db tag`, info.typ().Name(), c.name)
>>>>>>> ea01cec4
					}
				}
			} else {
				// Generate explicit columns.
				if err = addColumns(info, t.name, fullName{pref, t.name}); err != nil {
					return nil, nil, err
				}
			}
		}
		return outCols, typeMembers, nil
	}

<<<<<<< HEAD
	// Case 2: Explicit columns, single asterisk type e.g. "(col1, t.col2) AS &P.*".
	if t := p.types[0]; t.name == "*" {
		if info, err = fetchInfo(t.prefix); err != nil {
			return nil, nil, err
		}
		for _, c := range p.columns {
			if err = addColumns(info, c.name, c); err != nil {
				return nil, nil, err
			}
=======
	// Case 2: None star target cases e.g. "...(&P.name, &P.id)".

	// Case 2.1: Explicit columns e.g. "name_1 AS P.name".
	if len(p.sourceColumns) > 0 {
		for _, c := range p.sourceColumns {
			outCols = append(outCols, c)
>>>>>>> ea01cec4
		}
		return outCols, typeMembers, nil
	}

<<<<<<< HEAD
	// Case 3: Explicit columns and types e.g. "(col1, col2) AS (&P.name, &P.id)".
	for i, c := range p.columns {
		t := p.types[i]
		if info, err = fetchInfo(t.prefix); err != nil {
			return nil, nil, err
		}

		if err = addColumns(info, t.name, c); err != nil {
			return nil, nil, err
		}
=======
	// Case 2.2: No columns e.g. "(&P.name, &P.id)".
	for _, t := range p.targetTypes {
		outCols = append(outCols, fullName{name: t.name})
>>>>>>> ea01cec4
	}
	return outCols, typeMembers, nil
}

type typeNameToInfo map[string]typeInfo

// Prepare takes a parsed expression and struct instantiations of all the types
// mentioned in it.
// The IO parts of the statement are checked for validity against the types
// and expanded if necessary.
func (pe *ParsedExpr) Prepare(args ...any) (expr *PreparedExpr, err error) {
	defer func() {
		if err != nil {
			err = fmt.Errorf("cannot prepare expression: %s", err)
		}
	}()

	var ti = make(typeNameToInfo)

	// Generate and save reflection info.
	for _, arg := range args {
		if arg == nil {
			return nil, fmt.Errorf("need struct or map, got nil")
		}
		t := reflect.TypeOf(arg)
		switch t.Kind() {
		case reflect.Struct, reflect.Map:
			if t.Name() == "" {
				return nil, fmt.Errorf("cannot use anonymous %s", t.Kind())
			}
			info, err := getTypeInfo(arg)
			if err != nil {
				return nil, err
			}
			if dupeInfo, ok := ti[t.Name()]; ok {
				if dupeInfo.typ() == t {
					return nil, fmt.Errorf("found multiple instances of type %q", t.Name())
				}
				return nil, fmt.Errorf("two types found with name %q: %q and %q", t.Name(), dupeInfo.typ().String(), t.String())
			}
			ti[t.Name()] = info
		case reflect.Pointer:
			return nil, fmt.Errorf("need struct or map, got pointer to %s", t.Elem().Kind())
		default:
			return nil, fmt.Errorf("need struct or map, got %s", t.Kind())
		}
	}

	var sql bytes.Buffer

	var inCount int
	var outCount int

	var outputs = make([]typeMember, 0)
	var inputs = make([]typeMember, 0)

	var typeMemberPresent = make(map[typeMember]bool)

	// Check and expand each query part.
	for _, part := range pe.queryParts {
		switch p := part.(type) {
		case *inputPart:
			inLoc, err := prepareInput(ti, p)
			if err != nil {
				return nil, err
			}
			sql.WriteString("@sqlair_" + strconv.Itoa(inCount))
			inCount++
			inputs = append(inputs, inLoc)
		case *outputPart:
			outCols, typeMembers, err := prepareOutput(ti, p)
			if err != nil {
				return nil, err
			}

			for _, tm := range typeMembers {
				if ok := typeMemberPresent[tm]; ok {
					return nil, fmt.Errorf("member %q of type %q appears more than once", tm.memberName(), tm.outerType().Name())
				}
				typeMemberPresent[tm] = true
			}

			for i, c := range outCols {
				sql.WriteString(c.String())
				sql.WriteString(" AS ")
				sql.WriteString(markerName(outCount))
				if i != len(outCols)-1 {
					sql.WriteString(", ")
				}
				outCount++
			}
			outputs = append(outputs, typeMembers...)
		case *bypassPart:
			sql.WriteString(p.chunk)
		default:
			return nil, fmt.Errorf("internal error: unknown query part type %T", part)
		}
	}

	return &PreparedExpr{inputs: inputs, outputs: outputs, sql: sql.String()}, nil
}<|MERGE_RESOLUTION|>--- conflicted
+++ resolved
@@ -55,14 +55,13 @@
 	return s
 }
 
-<<<<<<< HEAD
 // checkValidOutput checks that the statement is well formed with regard to
 // asterisks and the number of columns and types.
 func checkValidOutput(p *outputPart) error {
-	numTypes := len(p.types)
-	numColumns := len(p.columns)
-	starTypes := starCount(p.types)
-	starColumns := starCount(p.columns)
+	numTypes := len(p.targetTypes)
+	numColumns := len(p.sourceColumns)
+	starTypes := starCount(p.targetTypes)
+	starColumns := starCount(p.sourceColumns)
 
 	if (numColumns == 1 && starColumns == 1) || numColumns == 0 {
 		return nil
@@ -73,24 +72,6 @@
 	}
 
 	if numColumns > 0 && starColumns == 0 && !((numTypes == 1 && starTypes == 1) || (starTypes == 0 && numTypes == numColumns)) {
-=======
-// starCheckOutput checks that the statement is well formed with regard to
-// asterisks and the number of columns and types.
-func starCheckOutput(p *outputPart) error {
-	numColumns := len(p.sourceColumns)
-	numTypes := len(p.targetTypes)
-
-	typeStars := starCount(p.targetTypes)
-	columnStars := starCount(p.sourceColumns)
-	starTypes := typeStars == 1
-	starColumns := columnStars == 1
-
-	if typeStars > 1 || columnStars > 1 || (columnStars == 1 && typeStars == 0) ||
-		(starTypes && numTypes > 1) || (starColumns && numColumns > 1) {
-		return fmt.Errorf("invalid asterisk in output expression: %s", p.raw)
-	}
-	if !starTypes && (numColumns > 0 && (numTypes != numColumns)) {
->>>>>>> ea01cec4
 		return fmt.Errorf("mismatched number of columns and targets in output expression: %s", p.raw)
 	}
 	return nil
@@ -98,15 +79,6 @@
 
 // prepareInput checks that the input expression corresponds to a known type.
 func prepareInput(ti typeNameToInfo, p *inputPart) (typeMember, error) {
-<<<<<<< HEAD
-	info, ok := ti[p.typ.prefix]
-	if !ok {
-		ts := getKeys(ti)
-		if len(ts) == 0 {
-			return nil, fmt.Errorf(`type %q not passed as a parameter`, p.typ.prefix)
-		} else {
-			return nil, fmt.Errorf(`type %q not passed as a parameter, have: %s`, p.typ.prefix, strings.Join(ts, ", "))
-=======
 	info, ok := ti[p.sourceType.prefix]
 	if !ok {
 		ts := getKeys(ti)
@@ -114,24 +86,15 @@
 			return nil, fmt.Errorf(`type %q not passed as a parameter`, p.sourceType.prefix)
 		} else {
 			return nil, fmt.Errorf(`type %q not passed as a parameter, have: %s`, p.sourceType.prefix, strings.Join(ts, ", "))
->>>>>>> ea01cec4
 		}
 	}
 	switch info := info.(type) {
 	case *mapInfo:
-<<<<<<< HEAD
-		return mapKey{name: p.typ.name, mapType: info.typ()}, nil
-	case *structInfo:
-		f, ok := info.tagToField[p.typ.name]
-		if !ok {
-			return nil, fmt.Errorf(`type %q has no %q db tag`, info.typ().Name(), p.typ.name)
-=======
 		return mapKey{name: p.sourceType.name, mapType: info.typ()}, nil
 	case *structInfo:
 		f, ok := info.tagToField[p.sourceType.name]
 		if !ok {
 			return nil, fmt.Errorf(`type %q has no %q db tag`, info.typ().Name(), p.sourceType.name)
->>>>>>> ea01cec4
 		}
 		return f, nil
 	default:
@@ -155,13 +118,8 @@
 	var ok bool
 	var err error
 
-<<<<<<< HEAD
 	fetchInfo := func(typeName string) (typeInfo, error) {
 		info, ok := ti[typeName]
-=======
-	for _, t := range p.targetTypes {
-		info, ok = ti[t.prefix]
->>>>>>> ea01cec4
 		if !ok {
 			return nil, fmt.Errorf(`type %q not passed as a parameter, have: %s`, typeName, strings.Join(getKeys(ti), ", "))
 		}
@@ -184,16 +142,15 @@
 		return nil
 	}
 
-<<<<<<< HEAD
 	// Case 1: Generated columns e.g. "* AS (&P.*, &A.id)" or "&P.*" or
-	if len(p.columns) == 0 || (len(p.columns) == 1 && p.columns[0].name == "*") {
+	if len(p.sourceColumns) == 0 || (len(p.sourceColumns) == 1 && p.sourceColumns[0].name == "*") {
 		pref := ""
 		// Prepend table name. E.g. "t" in "t.* AS &P.*".
-		if len(p.columns) > 0 {
-			pref = p.columns[0].prefix
-		}
-
-		for _, t := range p.types {
+		if len(p.sourceColumns) > 0 {
+			pref = p.sourceColumns[0].prefix
+		}
+
+		for _, t := range p.targetTypes {
 			if info, err = fetchInfo(t.prefix); err != nil {
 				return nil, nil, err
 			}
@@ -206,50 +163,6 @@
 					for _, tag := range info.tags {
 						outCols = append(outCols, fullName{pref, tag})
 						typeMembers = append(typeMembers, info.tagToField[tag])
-=======
-	// Generate columns to inject into SQL query.
-
-	// Case 1: Star types cases e.g. "...&P.*".
-	if p.targetTypes[0].name == "*" {
-		info, _ := ti[p.targetTypes[0].prefix]
-		// Case 1.1: Single star i.e. "t.* AS &P.*" or "&P.*"
-		if len(p.sourceColumns) == 0 || p.sourceColumns[0].name == "*" {
-			switch info := info.(type) {
-			case *mapInfo:
-				return nil, nil, fmt.Errorf(`&%s.* cannot be used for maps when no column names are specified`, info.typ().Name())
-			case *structInfo:
-				pref := ""
-
-				// Prepend table name. E.g. "t" in "t.* AS &P.*".
-				if len(p.sourceColumns) > 0 {
-					pref = p.sourceColumns[0].prefix
-				}
-
-				for _, tag := range info.tags {
-					outCols = append(outCols, fullName{pref, tag})
-					typeMembers = append(typeMembers, info.tagToField[tag])
-				}
-				return outCols, typeMembers, nil
-			default:
-				return nil, nil, fmt.Errorf(`internal error: unknown info type: %T`, info)
-			}
-		}
-
-		// Case 1.2: Explicit columns e.g. "(col1, t.col2) AS &P.*".
-		if len(p.sourceColumns) > 0 {
-			switch info := info.(type) {
-			case *mapInfo:
-				for _, c := range p.sourceColumns {
-					outCols = append(outCols, c)
-					typeMembers = append(typeMembers, mapKey{name: c.name, mapType: info.typ()})
-				}
-				return outCols, typeMembers, nil
-			case *structInfo:
-				for _, c := range p.sourceColumns {
-					f, ok := info.tagToField[c.name]
-					if !ok {
-						return nil, nil, fmt.Errorf(`type %q has no %q db tag`, info.typ().Name(), c.name)
->>>>>>> ea01cec4
 					}
 				}
 			} else {
@@ -262,32 +175,22 @@
 		return outCols, typeMembers, nil
 	}
 
-<<<<<<< HEAD
 	// Case 2: Explicit columns, single asterisk type e.g. "(col1, t.col2) AS &P.*".
-	if t := p.types[0]; t.name == "*" {
+	if t := p.targetTypes[0]; t.name == "*" {
 		if info, err = fetchInfo(t.prefix); err != nil {
 			return nil, nil, err
 		}
-		for _, c := range p.columns {
+		for _, c := range p.sourceColumns {
 			if err = addColumns(info, c.name, c); err != nil {
 				return nil, nil, err
 			}
-=======
-	// Case 2: None star target cases e.g. "...(&P.name, &P.id)".
-
-	// Case 2.1: Explicit columns e.g. "name_1 AS P.name".
-	if len(p.sourceColumns) > 0 {
-		for _, c := range p.sourceColumns {
-			outCols = append(outCols, c)
->>>>>>> ea01cec4
 		}
 		return outCols, typeMembers, nil
 	}
 
-<<<<<<< HEAD
 	// Case 3: Explicit columns and types e.g. "(col1, col2) AS (&P.name, &P.id)".
-	for i, c := range p.columns {
-		t := p.types[i]
+	for i, c := range p.sourceColumns {
+		t := p.targetTypes[i]
 		if info, err = fetchInfo(t.prefix); err != nil {
 			return nil, nil, err
 		}
@@ -295,11 +198,6 @@
 		if err = addColumns(info, t.name, c); err != nil {
 			return nil, nil, err
 		}
-=======
-	// Case 2.2: No columns e.g. "(&P.name, &P.id)".
-	for _, t := range p.targetTypes {
-		outCols = append(outCols, fullName{name: t.name})
->>>>>>> ea01cec4
 	}
 	return outCols, typeMembers, nil
 }
