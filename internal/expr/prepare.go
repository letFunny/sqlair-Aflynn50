package expr

import (
	"bytes"
	"fmt"
	"log"
	"reflect"
	"sort"
	"strconv"
	"strings"
)

// PreparedExpr contains an SQL expression that is ready for execution.
type PreparedExpr struct {
	outputs            []typeMember
	inputs             []typeMember
	preparedQueryParts []preparedQueryPart
}

const markerPrefix = "_sqlair_"

func markerName(n int) string {
	return markerPrefix + strconv.Itoa(n)
}

// markerIndex returns the int X from the string "_sqlair_X".
func markerIndex(s string) (int, bool) {
	if strings.HasPrefix(s, markerPrefix) {
		n, err := strconv.Atoi(s[len(markerPrefix):])
		if err == nil {
			return n, true
		}
	}
	return 0, false
}

// getKeys returns the keys of a string map in a deterministic order.
func getKeys[T any](m map[string]T) []string {
	i := 0
	keys := make([]string, len(m))
	for k := range m {
		keys[i] = k
		i++
	}
	sort.Strings(keys)
	return keys
}

func starCount(fns []fullName) int {
	s := 0
	for _, fn := range fns {
		if fn.name == "*" {
			s++
		}
	}
	return s
}

// prepareInput checks that the input expression corresponds to a known type.
func prepareInput(ti typeNameToInfo, p *inputPart) (*preparedInputPart, []typeMember, error) {
	info, ok := ti[p.sourceType.prefix]
	if !ok {
		ts := getKeys(ti)
		if len(ts) == 0 {
			return nil, nil, fmt.Errorf(`type %q not passed as a parameter`, p.sourceType.prefix)
		} else {
			return nil, nil, fmt.Errorf(`type %q not passed as a parameter, have: %s`, p.sourceType.prefix, strings.Join(ts, ", "))
		}
	}
	switch info := info.(type) {
	case *mapInfo:
		return &preparedInputPart{}, []typeMember{&mapKey{name: p.sourceType.name, mapType: info.typ()}}, nil
	case *structInfo:
		f, ok := info.tagToField[p.sourceType.name]
		if !ok {
			return nil, nil, fmt.Errorf(`type %q has no %q db tag`, info.typ().Name(), p.sourceType.name)
		}
		return &preparedInputPart{}, []typeMember{f}, nil
	default:
		return nil, nil, fmt.Errorf(`internal error: unknown info type: %T`, info)
	}
}

// prepareIn generates the values to fetch for sqlair input expressions following an IN statement.
func prepareIn(ti typeNameToInfo, p *inPart) (*preparedInPart, []typeMember, error) {
	var typeMembers = make([]typeMember, 0)
	for _, t := range p.types {
		info, ok := ti[t.prefix]
		if !ok {
			ts := getKeys(ti)
			if len(ts) == 0 {
				return nil, nil, fmt.Errorf(`type %q not passed as a parameter`, t.prefix)
			} else {
				return nil, nil, fmt.Errorf(`type %q not passed as a parameter, have: %s`, t.prefix, strings.Join(ts, ", "))
			}
		}
		if t.name == "*" {
			return nil, nil, fmt.Errorf("invalid asterisk in input expression: %s", p.raw)
		}
		switch info := info.(type) {
		case *structInfo:
			field, ok := info.tagToField[t.name]
			if !ok {
				return nil, nil, fmt.Errorf(`type %q has no %q db tag`, info.typ().Name(), t.name)
			}
			typeMembers = append(typeMembers, field)
		case *mapInfo:
			typeMembers = append(typeMembers, &mapKey{
				name:         t.name,
				mapType:      info.typ(),
				sliceAllowed: &sliceInfo{length: 1},
			})
		}
	}
	return &preparedInPart{typeMembers}, typeMembers, nil
}

// prepareOutput checks that the output expressions correspond to known types.
// It then checks they are formatted correctly and finally generates the columns for the query.
func prepareOutput(ti typeNameToInfo, p *outputPart) (*preparedOutputPart, []typeMember, error) {
	var outCols = make([]fullName, 0)
	var typeMembers = make([]typeMember, 0)

	numTypes := len(p.targetTypes)
	numColumns := len(p.sourceColumns)
	starTypes := starCount(p.targetTypes)
	starColumns := starCount(p.sourceColumns)

	// Check target struct type and its tags are valid.
	var info typeInfo
	var ok bool
	var err error

	fetchInfo := func(typeName string) (typeInfo, error) {
		info, ok := ti[typeName]
		if !ok {
<<<<<<< HEAD
			return nil, fmt.Errorf(`type %q not passed as a parameter, have: %s`, typeName, strings.Join(getKeys(ti), ", "))
		}
		return info, nil
	}

	addColumns := func(info typeInfo, tag string, column fullName) error {
		var tm typeMember
		switch info := info.(type) {
		case *structInfo:
			tm, ok = info.tagToField[tag]
			if !ok {
				return fmt.Errorf(`type %q has no %q db tag`, info.typ().Name(), tag)
=======
			ts := getKeys(ti)
			if len(ts) == 0 {
				return nil, fmt.Errorf(`type %q not passed as a parameter`, typeName)
			} else {
				return nil, fmt.Errorf(`type %q not passed as a parameter, have: %s`, typeName, strings.Join(ts, ", "))
>>>>>>> 577f4202
			}
		case *mapInfo:
			tm = &mapKey{name: tag, mapType: info.typ()}
		}
<<<<<<< HEAD
		typeMembers = append(typeMembers, tm)
		outCols = append(outCols, column)
		return nil
	}

	// Case 1: Generated columns e.g. "* AS (&P.*, &A.id)" or "&P.*".
	if numColumns == 0 || (numColumns == 1 && starColumns == 1) {
		pref := ""
		// Prepend table name. E.g. "t" in "t.* AS &P.*".
		if numColumns > 0 {
			pref = p.sourceColumns[0].prefix
=======
		return info, nil
	}

	addColumns := func(info typeInfo, tag string, column fullName) error {
		var tm typeMember
		switch info := info.(type) {
		case *structInfo:
			tm, ok = info.tagToField[tag]
			if !ok {
				return fmt.Errorf(`type %q has no %q db tag`, info.typ().Name(), tag)
			}
		case *mapInfo:
			tm = &mapKey{name: tag, mapType: info.typ()}
>>>>>>> 577f4202
		}
		typeMembers = append(typeMembers, tm)
		outCols = append(outCols, column)
		return nil
	}

<<<<<<< HEAD
=======
	// Case 1: Generated columns e.g. "* AS (&P.*, &A.id)" or "&P.*".
	if numColumns == 0 || (numColumns == 1 && starColumns == 1) {
		pref := ""
		// Prepend table name. E.g. "t" in "t.* AS &P.*".
		if numColumns > 0 {
			pref = p.sourceColumns[0].prefix
		}

>>>>>>> 577f4202
		for _, t := range p.targetTypes {
			if info, err = fetchInfo(t.prefix); err != nil {
				return nil, nil, err
			}
			// Generate asterisk columns.
			if t.name == "*" {
				switch info := info.(type) {
				case *mapInfo:
					return nil, nil, fmt.Errorf(`&%s.* cannot be used for maps when no column names are specified`, info.typ().Name())
				case *structInfo:
					for _, tag := range info.tags {
						outCols = append(outCols, fullName{pref, tag})
						typeMembers = append(typeMembers, info.tagToField[tag])
					}
				}
			} else {
				// Generate explicit columns.
				if err = addColumns(info, t.name, fullName{pref, t.name}); err != nil {
					return nil, nil, err
				}
			}
		}
<<<<<<< HEAD
		return &preparedOutputPart{outCols}, typeMembers, nil
=======
		return outCols, typeMembers, nil
>>>>>>> 577f4202
	} else if numColumns > 1 && starColumns > 0 {
		return nil, nil, fmt.Errorf("invalid asterisk in output expression columns: %s", p.raw)
	}

	// Case 2: Explicit columns, single asterisk type e.g. "(col1, t.col2) AS &P.*".
	if starTypes == 1 && numTypes == 1 {
		if info, err = fetchInfo(p.targetTypes[0].prefix); err != nil {
			return nil, nil, err
		}
		for _, c := range p.sourceColumns {
			if err = addColumns(info, c.name, c); err != nil {
				return nil, nil, err
			}
		}
<<<<<<< HEAD
		return &preparedOutputPart{outCols}, typeMembers, nil
=======
		return outCols, typeMembers, nil
>>>>>>> 577f4202
	} else if starTypes > 0 && numTypes > 1 {
		return nil, nil, fmt.Errorf("invalid asterisk in output expression types: %s", p.raw)
	}

	// Case 3: Explicit columns and types e.g. "(col1, col2) AS (&P.name, &P.id)".
	if numColumns == numTypes {
		for i, c := range p.sourceColumns {
			t := p.targetTypes[i]
			if info, err = fetchInfo(t.prefix); err != nil {
				return nil, nil, err
			}

			if err = addColumns(info, t.name, c); err != nil {
				return nil, nil, err
			}
		}
	} else {
		return nil, nil, fmt.Errorf("mismatched number of columns and targets in output expression: %s", p.raw)
	}

<<<<<<< HEAD
	return &preparedOutputPart{outCols}, typeMembers, nil
=======
	return outCols, typeMembers, nil
>>>>>>> 577f4202
}

type typeNameToInfo map[string]typeInfo

type ioCounter struct {
	outputCount int
	inputCount  int
}

type preparedQueryPart interface {
	sql(*ioCounter) string
}

type preparedOutputPart struct {
	outCols []fullName
}

func (oc *preparedOutputPart) sql(c *ioCounter) string {
	var sql bytes.Buffer
	for i, col := range oc.outCols {
		sql.WriteString(col.String())
		sql.WriteString(" AS ")
		sql.WriteString(markerName(c.outputCount))
		if i != len(oc.outCols)-1 {
			sql.WriteString(", ")
		}
		c.outputCount++
	}
	return sql.String()
}

type preparedInputPart struct{}

func (ic *preparedInputPart) sql(c *ioCounter) string {
	c.inputCount++
	return "@sqlair_" + strconv.Itoa(c.inputCount-1)
}

type preparedInPart struct {
	typeMembers []typeMember
}

func (ic *preparedInPart) sql(c *ioCounter) string {
	var sql bytes.Buffer
	sql.WriteString("IN (")
	for i, tm := range ic.typeMembers {
		switch tm := tm.(type) {
		case *structField:
			sql.WriteString("@sqlair_")
			sql.WriteString(strconv.Itoa(c.inputCount))
			c.inputCount++
		case *mapKey:
			length := 1
			if tm.sliceAllowed != nil {
				log.Printf("length is %d", tm.sliceAllowed.length)
				length = tm.sliceAllowed.length
			}
			for j := 0; j < length; j++ {
				sql.WriteString("@sqlair_")
				sql.WriteString(strconv.Itoa(c.inputCount))
				if j < length-1 {
					sql.WriteString(", ")
				}
				c.inputCount++
			}
		default:
			panic(fmt.Sprintf("invalid type: %T", tm))
		}
		if i < len(ic.typeMembers)-1 {
			sql.WriteString(", ")
		}
	}
	sql.WriteString(")")
	return sql.String()
}

type preparedBypassPart struct {
	str string
}

func (bc *preparedBypassPart) sql(*ioCounter) string {
	return bc.str
}

// Prepare takes a parsed expression and struct instantiations of all the types
// mentioned in it.
// The IO parts of the statement are checked for validity against the types
// and expanded if necessary.
func (pe *ParsedExpr) Prepare(args ...any) (expr *PreparedExpr, err error) {
	defer func() {
		if err != nil {
			err = fmt.Errorf("cannot prepare expression: %s", err)
		}
	}()

	var ti = make(typeNameToInfo)

	// Generate and save reflection info.
	for _, arg := range args {
		if arg == nil {
			return nil, fmt.Errorf("need struct or map, got nil")
		}
		t := reflect.TypeOf(arg)
		switch t.Kind() {
		case reflect.Struct, reflect.Map:
			if t.Name() == "" {
				return nil, fmt.Errorf("cannot use anonymous %s", t.Kind())
			}
			info, err := getTypeInfo(arg)
			if err != nil {
				return nil, err
			}
			if dupeInfo, ok := ti[t.Name()]; ok {
				if dupeInfo.typ() == t {
					return nil, fmt.Errorf("found multiple instances of type %q", t.Name())
				}
				return nil, fmt.Errorf("two types found with name %q: %q and %q", t.Name(), dupeInfo.typ().String(), t.String())
			}
			ti[t.Name()] = info
		case reflect.Pointer:
			return nil, fmt.Errorf("need struct or map, got pointer to %s", t.Elem().Kind())
		default:
			return nil, fmt.Errorf("need struct or map, got %s", t.Kind())
		}
	}

	var outputs = make([]typeMember, 0)
	var inputs = make([]typeMember, 0)
	var typeMemberPresent = make(map[typeMember]bool)

	var preparedQueryParts []preparedQueryPart
	var typeMembers []typeMember
	var preparedQueryPart preparedQueryPart

	var typeMemberPresent = make(map[typeMember]bool)

	// Check and expand each query part.
	for _, part := range pe.queryParts {
		switch p := part.(type) {
		case *inputPart:
			preparedQueryPart, typeMembers, err = prepareInput(ti, p)
			if err != nil {
				return nil, err
			}
			inputs = append(inputs, typeMembers...)
		case *outputPart:
<<<<<<< HEAD
			preparedQueryPart, typeMembers, err = prepareOutput(ti, p)
=======
			outCols, typeMembers, err := prepareOutput(ti, p)
>>>>>>> 577f4202
			if err != nil {
				return nil, err
			}

			for _, tm := range typeMembers {
				if ok := typeMemberPresent[tm]; ok {
					return nil, fmt.Errorf("member %q of type %q appears more than once", tm.memberName(), tm.outerType().Name())
<<<<<<< HEAD
=======
				}
				typeMemberPresent[tm] = true
			}

			for i, c := range outCols {
				sql.WriteString(c.String())
				sql.WriteString(" AS ")
				sql.WriteString(markerName(outCount))
				if i != len(outCols)-1 {
					sql.WriteString(", ")
>>>>>>> 577f4202
				}
				typeMemberPresent[tm] = true
			}
<<<<<<< HEAD

			outputs = append(outputs, typeMembers...)
		case *inPart:
			preparedQueryPart, typeMembers, err = prepareIn(ti, p)
			if err != nil {
				return nil, err
			}
			inputs = append(inputs, typeMembers...)
=======
			outputs = append(outputs, typeMembers...)
>>>>>>> 577f4202
		case *bypassPart:
			preparedQueryPart = &preparedBypassPart{p.chunk}
		default:
			return nil, fmt.Errorf("internal error: unknown query part type %T", part)
		}
		preparedQueryParts = append(preparedQueryParts, preparedQueryPart)
	}

	return &PreparedExpr{inputs: inputs, outputs: outputs, preparedQueryParts: preparedQueryParts}, nil
}

func (pe *PreparedExpr) sql() string {
	var c = &ioCounter{}
	var sql bytes.Buffer
	for _, preparedQueryPart := range pe.preparedQueryParts {
		sql.WriteString(preparedQueryPart.sql(c))
	}
	return sql.String()
}<|MERGE_RESOLUTION|>--- conflicted
+++ resolved
@@ -134,8 +134,12 @@
 	fetchInfo := func(typeName string) (typeInfo, error) {
 		info, ok := ti[typeName]
 		if !ok {
-<<<<<<< HEAD
-			return nil, fmt.Errorf(`type %q not passed as a parameter, have: %s`, typeName, strings.Join(getKeys(ti), ", "))
+			ts := getKeys(ti)
+			if len(ts) == 0 {
+				return nil, fmt.Errorf(`type %q not passed as a parameter`, typeName)
+			} else {
+				return nil, fmt.Errorf(`type %q not passed as a parameter, have: %s`, typeName, strings.Join(ts, ", "))
+			}
 		}
 		return info, nil
 	}
@@ -147,18 +151,10 @@
 			tm, ok = info.tagToField[tag]
 			if !ok {
 				return fmt.Errorf(`type %q has no %q db tag`, info.typ().Name(), tag)
-=======
-			ts := getKeys(ti)
-			if len(ts) == 0 {
-				return nil, fmt.Errorf(`type %q not passed as a parameter`, typeName)
-			} else {
-				return nil, fmt.Errorf(`type %q not passed as a parameter, have: %s`, typeName, strings.Join(ts, ", "))
->>>>>>> 577f4202
 			}
 		case *mapInfo:
 			tm = &mapKey{name: tag, mapType: info.typ()}
 		}
-<<<<<<< HEAD
 		typeMembers = append(typeMembers, tm)
 		outCols = append(outCols, column)
 		return nil
@@ -170,38 +166,8 @@
 		// Prepend table name. E.g. "t" in "t.* AS &P.*".
 		if numColumns > 0 {
 			pref = p.sourceColumns[0].prefix
-=======
-		return info, nil
-	}
-
-	addColumns := func(info typeInfo, tag string, column fullName) error {
-		var tm typeMember
-		switch info := info.(type) {
-		case *structInfo:
-			tm, ok = info.tagToField[tag]
-			if !ok {
-				return fmt.Errorf(`type %q has no %q db tag`, info.typ().Name(), tag)
-			}
-		case *mapInfo:
-			tm = &mapKey{name: tag, mapType: info.typ()}
->>>>>>> 577f4202
-		}
-		typeMembers = append(typeMembers, tm)
-		outCols = append(outCols, column)
-		return nil
-	}
-
-<<<<<<< HEAD
-=======
-	// Case 1: Generated columns e.g. "* AS (&P.*, &A.id)" or "&P.*".
-	if numColumns == 0 || (numColumns == 1 && starColumns == 1) {
-		pref := ""
-		// Prepend table name. E.g. "t" in "t.* AS &P.*".
-		if numColumns > 0 {
-			pref = p.sourceColumns[0].prefix
-		}
-
->>>>>>> 577f4202
+		}
+
 		for _, t := range p.targetTypes {
 			if info, err = fetchInfo(t.prefix); err != nil {
 				return nil, nil, err
@@ -224,11 +190,7 @@
 				}
 			}
 		}
-<<<<<<< HEAD
 		return &preparedOutputPart{outCols}, typeMembers, nil
-=======
-		return outCols, typeMembers, nil
->>>>>>> 577f4202
 	} else if numColumns > 1 && starColumns > 0 {
 		return nil, nil, fmt.Errorf("invalid asterisk in output expression columns: %s", p.raw)
 	}
@@ -243,11 +205,7 @@
 				return nil, nil, err
 			}
 		}
-<<<<<<< HEAD
 		return &preparedOutputPart{outCols}, typeMembers, nil
-=======
-		return outCols, typeMembers, nil
->>>>>>> 577f4202
 	} else if starTypes > 0 && numTypes > 1 {
 		return nil, nil, fmt.Errorf("invalid asterisk in output expression types: %s", p.raw)
 	}
@@ -268,11 +226,7 @@
 		return nil, nil, fmt.Errorf("mismatched number of columns and targets in output expression: %s", p.raw)
 	}
 
-<<<<<<< HEAD
 	return &preparedOutputPart{outCols}, typeMembers, nil
-=======
-	return outCols, typeMembers, nil
->>>>>>> 577f4202
 }
 
 type typeNameToInfo map[string]typeInfo
@@ -401,7 +355,6 @@
 
 	var outputs = make([]typeMember, 0)
 	var inputs = make([]typeMember, 0)
-	var typeMemberPresent = make(map[typeMember]bool)
 
 	var preparedQueryParts []preparedQueryPart
 	var typeMembers []typeMember
@@ -419,11 +372,7 @@
 			}
 			inputs = append(inputs, typeMembers...)
 		case *outputPart:
-<<<<<<< HEAD
 			preparedQueryPart, typeMembers, err = prepareOutput(ti, p)
-=======
-			outCols, typeMembers, err := prepareOutput(ti, p)
->>>>>>> 577f4202
 			if err != nil {
 				return nil, err
 			}
@@ -431,23 +380,9 @@
 			for _, tm := range typeMembers {
 				if ok := typeMemberPresent[tm]; ok {
 					return nil, fmt.Errorf("member %q of type %q appears more than once", tm.memberName(), tm.outerType().Name())
-<<<<<<< HEAD
-=======
 				}
 				typeMemberPresent[tm] = true
 			}
-
-			for i, c := range outCols {
-				sql.WriteString(c.String())
-				sql.WriteString(" AS ")
-				sql.WriteString(markerName(outCount))
-				if i != len(outCols)-1 {
-					sql.WriteString(", ")
->>>>>>> 577f4202
-				}
-				typeMemberPresent[tm] = true
-			}
-<<<<<<< HEAD
 
 			outputs = append(outputs, typeMembers...)
 		case *inPart:
@@ -456,9 +391,6 @@
 				return nil, err
 			}
 			inputs = append(inputs, typeMembers...)
-=======
-			outputs = append(outputs, typeMembers...)
->>>>>>> 577f4202
 		case *bypassPart:
 			preparedQueryPart = &preparedBypassPart{p.chunk}
 		default:
