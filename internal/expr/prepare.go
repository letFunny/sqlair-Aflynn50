package expr

import (
	"bytes"
	"fmt"
	"reflect"
	"sort"
	"strconv"
	"strings"
)

// PreparedExpr contains an SQL expression that is ready for execution.
type PreparedExpr struct {
	outputs []typeMember
	inputs  []typeMember
	sql     string
}

const markerPrefix = "_sqlair_"

func markerName(n int) string {
	return markerPrefix + strconv.Itoa(n)
}

// markerIndex returns the int X from the string "_sqlair_X".
func markerIndex(s string) (int, bool) {
	if strings.HasPrefix(s, markerPrefix) {
		n, err := strconv.Atoi(s[len(markerPrefix):])
		if err == nil {
			return n, true
		}
	}
	return 0, false
}

// getKeys returns the keys of a string map in a deterministic order.
func getKeys[T any](m map[string]T) []string {
	i := 0
	keys := make([]string, len(m))
	for k := range m {
		keys[i] = k
		i++
	}
	sort.Strings(keys)
	return keys
}

func starCount(fns []fullName) int {
	s := 0
	for _, fn := range fns {
		if fn.name == "*" {
			s++
		}
	}
	return s
}

// prepareInput checks that the input expression corresponds to a known type.
<<<<<<< HEAD
func prepareInput(ti typeNameToInfo, p *inputPart) ([]fullName, []typeMember, error) {
	var inCols = make([]fullName, 0)
	var typeMembers = make([]typeMember, 0)

	numTypes := len(p.sourceTypes)
	numColumns := len(p.targetColumns)
	starTypes := starCount(p.sourceTypes)
	starColumns := starCount(p.targetColumns)

	// Check target struct type and its tags are valid.
	var info typeInfo
	var ok bool
	var err error

	fetchInfo := func(typeName string) (typeInfo, error) {
		info, ok := ti[typeName]
		if !ok {
			ts := getKeys(ti)
			if len(ts) == 0 {
				return nil, fmt.Errorf(`type %q not passed as a parameter`, typeName)
			} else {
				return nil, fmt.Errorf(`type %q not passed as a parameter, have: %s`, typeName, strings.Join(ts, ", "))
			}
		}
		return info, nil
	}

	addColumns := func(info typeInfo, tag string, column fullName) error {
		var tm typeMember
		switch info := info.(type) {
		case *structInfo:
			tm, ok = info.tagToField[tag]
			if !ok {
				return fmt.Errorf(`type %q has no %q db tag`, info.typ().Name(), tag)
			}
		case *mapInfo:
			tm = &mapKey{name: tag, mapType: info.typ()}
		default:
			return fmt.Errorf(`internal error: unknown info type: %T`, info)
		}
		typeMembers = append(typeMembers, tm)
		inCols = append(inCols, column)
		return nil
	}

	// Generate columns to inject into SQL query.

	// Case 0: A simple standalone input expression e.g. "$P.name".
	if numColumns == 0 {
		if numTypes != 1 {
			return nil, nil, fmt.Errorf("internal error: cannot group standalone input expressions")
=======
func prepareInput(ti typeNameToInfo, p *inputPart) (typeMember, error) {
	info, ok := ti[p.sourceType.prefix]
	if !ok {
		ts := getKeys(ti)
		if len(ts) == 0 {
			return nil, fmt.Errorf(`type %q not passed as a parameter`, p.sourceType.prefix)
		} else {
			return nil, fmt.Errorf(`type %q not passed as a parameter, have: %s`, p.sourceType.prefix, strings.Join(ts, ", "))
>>>>>>> 577f4202
		}
		if starTypes > 0 {
			return nil, nil, fmt.Errorf("invalid asterisk in input expression: %s", p.raw)
		}
		info, err := fetchInfo(p.sourceTypes[0].prefix)
		if err != nil {
			return nil, nil, err
		}
		if err := addColumns(info, p.sourceTypes[0].name, fullName{}); err != nil {
			return nil, nil, err
		}
		return inCols, typeMembers, nil
	}

	// Case 1: Generated columns e.g. "(*) VALUES ($P.*, $A.id)".
	if numColumns == 1 && starColumns == 1 {
		for _, t := range p.sourceTypes {
			if info, err = fetchInfo(t.prefix); err != nil {
				return nil, nil, err
			}
			// Generate asterisk columns.
			if t.name == "*" {
				switch info := info.(type) {
				case *mapInfo:
					return nil, nil, fmt.Errorf(`$%s.* cannot be used in input expression`, info.typ().Name())
				case *structInfo:
					for _, tag := range info.tags {
						inCols = append(inCols, fullName{name: tag})
						typeMembers = append(typeMembers, info.tagToField[tag])
					}
				default:
					return nil, nil, fmt.Errorf(`internal error: unknown info type: %T`, info)
				}
			} else {
				// Generate explicit columns.
				if err = addColumns(info, t.name, fullName{name: t.name}); err != nil {
					return nil, nil, err
				}
			}
		}
		return inCols, typeMembers, nil
	} else if numColumns > 1 && starColumns > 0 {
		return nil, nil, fmt.Errorf("invalid asterisk in input expression: %s", p.raw)
	}

	// Case 2: Explicit columns, single asterisk type e.g. "(col1, col2) VALUES ($P.*)".
	if starTypes == 1 && numTypes == 1 {
		if info, err = fetchInfo(p.sourceTypes[0].prefix); err != nil {
			return nil, nil, err
		}
		switch info := info.(type) {
		case *mapInfo:
			return nil, nil, fmt.Errorf("invalid asterisk with map type in input expression: %s", p.raw)
		case *structInfo:
			for _, c := range p.targetColumns {
				if err = addColumns(info, c.name, c); err != nil {
					return nil, nil, err
				}
			}
		}
		return inCols, typeMembers, nil
	} else if starTypes > 0 && numTypes > 1 {
		return nil, nil, fmt.Errorf("invalid asterisk in input expression types: %s", p.raw)
	}

	// Case 3: Explicit columns and types e.g. "(col1, col2) VALUES ($P.name, $A.id)".
	if numColumns == numTypes {
		for i, c := range p.targetColumns {
			t := p.sourceTypes[i]
			if info, err = fetchInfo(t.prefix); err != nil {
				return nil, nil, err
			}

			if err = addColumns(info, t.name, c); err != nil {
				return nil, nil, err
			}
		}
	} else {
		return nil, nil, fmt.Errorf("mismatched number of columns and targets in input expression: %s", p.raw)
	}

	return inCols, typeMembers, nil
}

// prepareOutput checks that the output expressions correspond to known types.
// It then checks they are formatted correctly and finally generates the columns for the query.
func prepareOutput(ti typeNameToInfo, p *outputPart) ([]fullName, []typeMember, error) {
	var outCols = make([]fullName, 0)
	var typeMembers = make([]typeMember, 0)

	numTypes := len(p.targetTypes)
	numColumns := len(p.sourceColumns)
	starTypes := starCount(p.targetTypes)
	starColumns := starCount(p.sourceColumns)

	// Check target struct type and its tags are valid.
	var info typeInfo
	var ok bool
	var err error

	fetchInfo := func(typeName string) (typeInfo, error) {
		info, ok := ti[typeName]
		if !ok {
<<<<<<< HEAD
			return nil, fmt.Errorf(`type %q not passed as a parameter, have: %s`, typeName, strings.Join(getKeys(ti), ", "))
		}
		return info, nil
	}

	addColumns := func(info typeInfo, tag string, column fullName) error {
		var tm typeMember
		switch info := info.(type) {
		case *structInfo:
			tm, ok = info.tagToField[tag]
			if !ok {
				return fmt.Errorf(`type %q has no %q db tag`, info.typ().Name(), tag)
=======
			ts := getKeys(ti)
			if len(ts) == 0 {
				return nil, fmt.Errorf(`type %q not passed as a parameter`, typeName)
			} else {
				return nil, fmt.Errorf(`type %q not passed as a parameter, have: %s`, typeName, strings.Join(ts, ", "))
>>>>>>> 577f4202
			}
		case *mapInfo:
			tm = &mapKey{name: tag, mapType: info.typ()}
		}
<<<<<<< HEAD
		typeMembers = append(typeMembers, tm)
		outCols = append(outCols, column)
		return nil
	}

	// Case 1: Generated columns e.g. "* AS (&P.*, &A.id)" or "&P.*".
	if numColumns == 0 || (numColumns == 1 && starColumns == 1) {
		pref := ""
		// Prepend table name. E.g. "t" in "t.* AS &P.*".
		if numColumns > 0 {
			pref = p.sourceColumns[0].prefix
=======
		return info, nil
	}

	addColumns := func(info typeInfo, tag string, column fullName) error {
		var tm typeMember
		switch info := info.(type) {
		case *structInfo:
			tm, ok = info.tagToField[tag]
			if !ok {
				return fmt.Errorf(`type %q has no %q db tag`, info.typ().Name(), tag)
			}
		case *mapInfo:
			tm = &mapKey{name: tag, mapType: info.typ()}
>>>>>>> 577f4202
		}
		typeMembers = append(typeMembers, tm)
		outCols = append(outCols, column)
		return nil
	}

<<<<<<< HEAD
=======
	// Case 1: Generated columns e.g. "* AS (&P.*, &A.id)" or "&P.*".
	if numColumns == 0 || (numColumns == 1 && starColumns == 1) {
		pref := ""
		// Prepend table name. E.g. "t" in "t.* AS &P.*".
		if numColumns > 0 {
			pref = p.sourceColumns[0].prefix
		}

>>>>>>> 577f4202
		for _, t := range p.targetTypes {
			if info, err = fetchInfo(t.prefix); err != nil {
				return nil, nil, err
			}
			// Generate asterisk columns.
			if t.name == "*" {
				switch info := info.(type) {
				case *mapInfo:
					return nil, nil, fmt.Errorf(`&%s.* cannot be used for maps when no column names are specified`, info.typ().Name())
				case *structInfo:
					for _, tag := range info.tags {
						outCols = append(outCols, fullName{pref, tag})
						typeMembers = append(typeMembers, info.tagToField[tag])
					}
				}
			} else {
				// Generate explicit columns.
				if err = addColumns(info, t.name, fullName{pref, t.name}); err != nil {
					return nil, nil, err
				}
			}
		}
		return outCols, typeMembers, nil
	} else if numColumns > 1 && starColumns > 0 {
		return nil, nil, fmt.Errorf("invalid asterisk in output expression columns: %s", p.raw)
	}

	// Case 2: Explicit columns, single asterisk type e.g. "(col1, t.col2) AS &P.*".
	if starTypes == 1 && numTypes == 1 {
		if info, err = fetchInfo(p.targetTypes[0].prefix); err != nil {
			return nil, nil, err
		}
		for _, c := range p.sourceColumns {
			if err = addColumns(info, c.name, c); err != nil {
				return nil, nil, err
			}
		}
		return outCols, typeMembers, nil
	} else if starTypes > 0 && numTypes > 1 {
		return nil, nil, fmt.Errorf("invalid asterisk in output expression types: %s", p.raw)
	}

	// Case 3: Explicit columns and types e.g. "(col1, col2) AS (&P.name, &P.id)".
	if numColumns == numTypes {
		for i, c := range p.sourceColumns {
			t := p.targetTypes[i]
			if info, err = fetchInfo(t.prefix); err != nil {
				return nil, nil, err
			}

			if err = addColumns(info, t.name, c); err != nil {
				return nil, nil, err
			}
		}
	} else {
		return nil, nil, fmt.Errorf("mismatched number of columns and targets in output expression: %s", p.raw)
	}

	return outCols, typeMembers, nil
}

type typeNameToInfo map[string]typeInfo

// Prepare takes a parsed expression and struct instantiations of all the types
// mentioned in it.
// The IO parts of the statement are checked for validity against the types
// and expanded if necessary.
func (pe *ParsedExpr) Prepare(args ...any) (expr *PreparedExpr, err error) {
	defer func() {
		if err != nil {
			err = fmt.Errorf("cannot prepare expression: %s", err)
		}
	}()

	var ti = make(typeNameToInfo)

	// Generate and save reflection info.
	for _, arg := range args {
		if arg == nil {
			return nil, fmt.Errorf("need struct or map, got nil")
		}
		t := reflect.TypeOf(arg)
		switch t.Kind() {
		case reflect.Struct, reflect.Map:
			if t.Name() == "" {
				return nil, fmt.Errorf("cannot use anonymous %s", t.Kind())
			}
			info, err := getTypeInfo(arg)
			if err != nil {
				return nil, err
			}
			if dupeInfo, ok := ti[t.Name()]; ok {
				if dupeInfo.typ() == t {
					return nil, fmt.Errorf("found multiple instances of type %q", t.Name())
				}
				return nil, fmt.Errorf("two types found with name %q: %q and %q", t.Name(), dupeInfo.typ().String(), t.String())
			}
			ti[t.Name()] = info
		case reflect.Pointer:
			return nil, fmt.Errorf("need struct or map, got pointer to %s", t.Elem().Kind())
		default:
			return nil, fmt.Errorf("need struct or map, got %s", t.Kind())
		}
	}

	var sql bytes.Buffer

	var inCount int
	var outCount int

	var outputs = make([]typeMember, 0)
	var inputs = make([]typeMember, 0)

	var typeMemberPresent = make(map[typeMember]bool)

	// Check and expand each query part.
	for _, part := range pe.queryParts {
		switch p := part.(type) {
		case *inputPart:
			inCols, fields, err := prepareInput(ti, p)
			if err != nil {
				return nil, err
			}
			if len(p.targetColumns) == 0 {
				sql.WriteString("@sqlair_" + strconv.Itoa(inCount))
				inCount += 1
			} else {
				sql.WriteString(printCols(inCols))
				sql.WriteString(" VALUES ")
				sql.WriteString(namedParams(inCount, len(inCols)))
				inCount += len(inCols)
			}
			inputs = append(inputs, fields...)
		case *outputPart:
			outCols, typeMembers, err := prepareOutput(ti, p)
			if err != nil {
				return nil, err
			}

			for _, tm := range typeMembers {
				if ok := typeMemberPresent[tm]; ok {
					return nil, fmt.Errorf("member %q of type %q appears more than once", tm.memberName(), tm.outerType().Name())
				}
				typeMemberPresent[tm] = true
			}

			for i, c := range outCols {
				sql.WriteString(c.String())
				sql.WriteString(" AS ")
				sql.WriteString(markerName(outCount))
				if i != len(outCols)-1 {
					sql.WriteString(", ")
				}
				outCount++
			}
			outputs = append(outputs, typeMembers...)
		case *bypassPart:
			sql.WriteString(p.chunk)
		default:
			return nil, fmt.Errorf("internal error: unknown query part type %T", part)
		}
	}

	return &PreparedExpr{inputs: inputs, outputs: outputs, sql: sql.String()}, nil
}

// printCols prints a bracketed, comma seperated list of fullNames.
func printCols(cs []fullName) string {
	var s bytes.Buffer
	s.WriteString("(")
	for i, c := range cs {
		s.WriteString(c.String())
		if i < len(cs)-1 {
			s.WriteString(", ")
		}
	}
	s.WriteString(")")
	return s.String()
}

// namedParams returns n incrementing parameters with the first index being start.
func namedParams(start int, n int) string {
	var s bytes.Buffer
	s.WriteString("(")
	for i := start; i < start+n; i++ {
		s.WriteString("@sqlair_")
		s.WriteString(strconv.Itoa(i))
		if i < start+n-1 {
			s.WriteString(", ")
		}
	}
	s.WriteString(")")
	return s.String()
}<|MERGE_RESOLUTION|>--- conflicted
+++ resolved
@@ -56,7 +56,6 @@
 }
 
 // prepareInput checks that the input expression corresponds to a known type.
-<<<<<<< HEAD
 func prepareInput(ti typeNameToInfo, p *inputPart) ([]fullName, []typeMember, error) {
 	var inCols = make([]fullName, 0)
 	var typeMembers = make([]typeMember, 0)
@@ -108,16 +107,6 @@
 	if numColumns == 0 {
 		if numTypes != 1 {
 			return nil, nil, fmt.Errorf("internal error: cannot group standalone input expressions")
-=======
-func prepareInput(ti typeNameToInfo, p *inputPart) (typeMember, error) {
-	info, ok := ti[p.sourceType.prefix]
-	if !ok {
-		ts := getKeys(ti)
-		if len(ts) == 0 {
-			return nil, fmt.Errorf(`type %q not passed as a parameter`, p.sourceType.prefix)
-		} else {
-			return nil, fmt.Errorf(`type %q not passed as a parameter, have: %s`, p.sourceType.prefix, strings.Join(ts, ", "))
->>>>>>> 577f4202
 		}
 		if starTypes > 0 {
 			return nil, nil, fmt.Errorf("invalid asterisk in input expression: %s", p.raw)
@@ -221,8 +210,12 @@
 	fetchInfo := func(typeName string) (typeInfo, error) {
 		info, ok := ti[typeName]
 		if !ok {
-<<<<<<< HEAD
-			return nil, fmt.Errorf(`type %q not passed as a parameter, have: %s`, typeName, strings.Join(getKeys(ti), ", "))
+			ts := getKeys(ti)
+			if len(ts) == 0 {
+				return nil, fmt.Errorf(`type %q not passed as a parameter`, typeName)
+			} else {
+				return nil, fmt.Errorf(`type %q not passed as a parameter, have: %s`, typeName, strings.Join(ts, ", "))
+			}
 		}
 		return info, nil
 	}
@@ -234,18 +227,10 @@
 			tm, ok = info.tagToField[tag]
 			if !ok {
 				return fmt.Errorf(`type %q has no %q db tag`, info.typ().Name(), tag)
-=======
-			ts := getKeys(ti)
-			if len(ts) == 0 {
-				return nil, fmt.Errorf(`type %q not passed as a parameter`, typeName)
-			} else {
-				return nil, fmt.Errorf(`type %q not passed as a parameter, have: %s`, typeName, strings.Join(ts, ", "))
->>>>>>> 577f4202
 			}
 		case *mapInfo:
 			tm = &mapKey{name: tag, mapType: info.typ()}
 		}
-<<<<<<< HEAD
 		typeMembers = append(typeMembers, tm)
 		outCols = append(outCols, column)
 		return nil
@@ -257,38 +242,8 @@
 		// Prepend table name. E.g. "t" in "t.* AS &P.*".
 		if numColumns > 0 {
 			pref = p.sourceColumns[0].prefix
-=======
-		return info, nil
-	}
-
-	addColumns := func(info typeInfo, tag string, column fullName) error {
-		var tm typeMember
-		switch info := info.(type) {
-		case *structInfo:
-			tm, ok = info.tagToField[tag]
-			if !ok {
-				return fmt.Errorf(`type %q has no %q db tag`, info.typ().Name(), tag)
-			}
-		case *mapInfo:
-			tm = &mapKey{name: tag, mapType: info.typ()}
->>>>>>> 577f4202
-		}
-		typeMembers = append(typeMembers, tm)
-		outCols = append(outCols, column)
-		return nil
-	}
-
-<<<<<<< HEAD
-=======
-	// Case 1: Generated columns e.g. "* AS (&P.*, &A.id)" or "&P.*".
-	if numColumns == 0 || (numColumns == 1 && starColumns == 1) {
-		pref := ""
-		// Prepend table name. E.g. "t" in "t.* AS &P.*".
-		if numColumns > 0 {
-			pref = p.sourceColumns[0].prefix
-		}
-
->>>>>>> 577f4202
+		}
+
 		for _, t := range p.targetTypes {
 			if info, err = fetchInfo(t.prefix); err != nil {
 				return nil, nil, err
