package expr

import (
	"bytes"
	"fmt"
	"reflect"
	"sort"
	"strconv"
	"strings"
)

// PreparedExpr contains an SQL expression that is ready for execution.
type PreparedExpr struct {
	outputs []typeMember
	inputs  []typeMember
	sql     string
}

const markerPrefix = "_sqlair_"

func markerName(n int) string {
	return markerPrefix + strconv.Itoa(n)
}

// markerIndex returns the int X from the string "_sqlair_X".
func markerIndex(s string) (int, bool) {
	if strings.HasPrefix(s, markerPrefix) {
		n, err := strconv.Atoi(s[len(markerPrefix):])
		if err == nil {
			return n, true
		}
	}
	return 0, false
}

// getKeys returns the keys of a string map in a deterministic order.
func getKeys[T any](m map[string]T) []string {
	i := 0
	keys := make([]string, len(m))
	for k := range m {
		keys[i] = k
		i++
	}
	sort.Strings(keys)
	return keys
}

func starCount(fns []fullName) int {
	s := 0
	for _, fn := range fns {
		if fn.name == "*" {
			s++
		}
	}
	return s
}

// starCheckOutput checks that the statement is well formed with regard to
// asterisks and the number of sources and targets.
func starCheckOutput(p *outputPart) error {
	numSources := len(p.source)
	numTargets := len(p.target)

	targetStars := starCount(p.target)
	sourceStars := starCount(p.source)
	starTarget := targetStars == 1
	starSource := sourceStars == 1

	if targetStars > 1 || sourceStars > 1 || (sourceStars == 1 && targetStars == 0) ||
		(starTarget && numTargets > 1) || (starSource && numSources > 1) {
		return fmt.Errorf("invalid asterisk in output expression: %s", p.raw)
	}
	if !starTarget && (numSources > 0 && (numTargets != numSources)) {
		return fmt.Errorf("mismatched number of columns and targets in output expression: %s", p.raw)
	}
	return nil
}

// prepareInput checks that the input expression corresponds to a known type.
func prepareInput(ti typeNameToInfo, p *inputPart) (typeMember, error) {
	info, ok := ti[p.source.prefix]
	if !ok {
<<<<<<< HEAD
		return nil, fmt.Errorf(`type %s unknown, have: %s`, p.source.prefix, strings.Join(getKeys(ti), ", "))
	}
	switch info := info.(type) {
	case *mapInfo:
		return mapKey{name: p.source.name, mapType: info.typ()}, nil
	case *structInfo:
		f, ok := info.tagToField[p.source.name]
		if !ok {
			return nil, fmt.Errorf(`type %s has no %q db tag`, info.typ().Name(), p.source.name)
		}
		return f, nil
	default:
		return nil, fmt.Errorf(`internal error: unknow info type: %T`, info)
=======
		ts := getKeys(ti)
		if len(ts) == 0 {
			return field{}, fmt.Errorf(`type %q not passed as a parameter`, p.source.prefix)
		} else {
			return field{}, fmt.Errorf(`type %q not passed as a parameter, have: %s`, p.source.prefix, strings.Join(ts, ", "))
		}
	}
	f, ok := info.tagToField[p.source.name]
	if !ok {
		return field{}, fmt.Errorf(`type %q has no %q db tag`, info.typ.Name(), p.source.name)
>>>>>>> e7f624f9
	}
}

// prepareOutput checks that the output expressions correspond to known types.
// It then checks they are formatted correctly and finally generates the columns for the query.
func prepareOutput(ti typeNameToInfo, p *outputPart) ([]fullName, []typeMember, error) {
	var outCols = make([]fullName, 0)
	var typeMembers = make([]typeMember, 0)

	// Check the asterisks are well formed (if present).
	if err := starCheckOutput(p); err != nil {
		return nil, nil, err
	}

	// Check target struct type and its tags are valid.
	var info info
	var ok bool

	for _, t := range p.target {
		info, ok = ti[t.prefix]
		if !ok {
			return nil, nil, fmt.Errorf(`type %q not passed as a parameter, have: %s`, t.prefix, strings.Join(getKeys(ti), ", "))
		}
		if t.name != "*" {
<<<<<<< HEAD
=======
			f, ok := info.tagToField[t.name]
			if !ok {
				return nil, nil, fmt.Errorf(`type %q has no %q db tag`, info.typ.Name(), t.name)
			}
>>>>>>> e7f624f9
			// For a none star expression we record output destinations here.
			// For a star expression we fill out the destinations as we generate the columns.
			switch info := info.(type) {
			case *mapInfo:
				typeMembers = append(typeMembers, mapKey{name: t.name, mapType: info.typ()})
			case *structInfo:
				f, ok := info.tagToField[t.name]
				if !ok {
					return nil, nil, fmt.Errorf(`type %s has no %q db tag`, info.typ().Name(), t.name)
				}
				typeMembers = append(typeMembers, f)
			}
		}
	}

	// Generate columns to inject into SQL query.

	// Case 1: Star target cases e.g. "...&P.*".
	if p.target[0].name == "*" {
		info, _ := ti[p.target[0].prefix]
		// Case 1.1: Single star i.e. "t.* AS &P.*" or "&P.*"
		if len(p.source) == 0 || p.source[0].name == "*" {
			switch info := info.(type) {
			case *mapInfo:
				return nil, nil, fmt.Errorf(`&%s.* cannot be used with a map output when no column names are specified or column name is *`, info.typ().Name())
			case *structInfo:
				pref := ""

				// Prepend table name. E.g. "t" in "t.* AS &P.*".
				if len(p.source) > 0 {
					pref = p.source[0].prefix
				}

				for _, tag := range info.tags {
					outCols = append(outCols, fullName{pref, tag})
					typeMembers = append(typeMembers, info.tagToField[tag])
				}
				return outCols, typeMembers, nil
			}
		}

		// Case 1.2: Explicit columns e.g. "(col1, t.col2) AS &P.*".
		if len(p.source) > 0 {
<<<<<<< HEAD
			switch info := info.(type) {
			case *mapInfo:
				for _, c := range p.source {
					outCols = append(outCols, c)
					typeMembers = append(typeMembers, mapKey{name: c.name, mapType: info.typ()})
				}
				return outCols, typeMembers, nil
			case *structInfo:
				for _, c := range p.source {
					f, ok := info.tagToField[c.name]
					if !ok {
						return nil, nil, fmt.Errorf(`type %s has no %q db tag`, info.typ().Name(), c.name)
					}
					outCols = append(outCols, c)
					typeMembers = append(typeMembers, f)
=======
			for _, c := range p.source {
				f, ok := info.tagToField[c.name]
				if !ok {
					return nil, nil, fmt.Errorf(`type %q has no %q db tag`, info.typ.Name(), c.name)
>>>>>>> e7f624f9
				}
				return outCols, typeMembers, nil
			}
		}
	}

	// Case 2: None star target cases e.g. "...(&P.name, &P.id)".

	// Case 2.1: Explicit columns e.g. "name_1 AS P.name".
	if len(p.source) > 0 {
		for _, c := range p.source {
			outCols = append(outCols, c)
		}
		return outCols, typeMembers, nil
	}

	// Case 2.2: No columns e.g. "(&P.name, &P.id)".
	for _, t := range p.target {
		outCols = append(outCols, fullName{name: t.name})
	}
	return outCols, typeMembers, nil
}

type typeNameToInfo map[string]info

// Prepare takes a parsed expression and struct instantiations of all the types
// mentioned in it.
// The IO parts of the statement are checked for validity against the types
// and expanded if necessary.
func (pe *ParsedExpr) Prepare(args ...any) (expr *PreparedExpr, err error) {
	defer func() {
		if err != nil {
			err = fmt.Errorf("cannot prepare expression: %s", err)
		}
	}()

	var ti = make(typeNameToInfo)

	// Generate and save reflection info.
	for _, arg := range args {
<<<<<<< HEAD
		t := reflect.TypeOf(arg)
		switch t.Kind() {
		case reflect.Struct, reflect.Map:
			info, err := typeInfo(arg)
			if err != nil {
				return nil, err
			}
			if dupeInfo, ok := ti[t.Name()]; ok {
				if dupeInfo.typ() == t {
					return nil, fmt.Errorf("found multiple instances of type %q", t.Name())
				}
				return nil, fmt.Errorf("two types found with name %q: %q and %q", t.Name(), dupeInfo.typ().String(), t.String())
			}
			ti[t.Name()] = info
		default:
			return nil, fmt.Errorf("need struct, got %s", t.Kind())
=======
		if arg == nil {
			return nil, fmt.Errorf("need struct, got nil")
		}
		t := reflect.TypeOf(arg)
		if t.Kind() != reflect.Struct {
			if t.Kind() == reflect.Pointer {
				return nil, fmt.Errorf("need struct, got pointer to %s", t.Elem().Kind())
			}
			return nil, fmt.Errorf("need struct, got %s", t.Kind())
		}
		if t.Name() == "" {
			return nil, fmt.Errorf("cannot use anonymous %s", t.Kind())
		}
		info, err := typeInfo(arg)
		if err != nil {
			return nil, err
>>>>>>> e7f624f9
		}
	}

	var sql bytes.Buffer

	var inCount int
	var outCount int

	var outputs = make([]typeMember, 0)
	var inputs = make([]typeMember, 0)

	// Check and expand each query part.
	for _, part := range pe.queryParts {
		switch p := part.(type) {
		case *inputPart:
			inLoc, err := prepareInput(ti, p)
			if err != nil {
				return nil, err
			}
			sql.WriteString("@sqlair_" + strconv.Itoa(inCount))
			inCount++
			inputs = append(inputs, inLoc)
		case *outputPart:
			outCols, fields, err := prepareOutput(ti, p)
			if err != nil {
				return nil, err
			}
			for i, c := range outCols {
				sql.WriteString(c.String())
				sql.WriteString(" AS ")
				sql.WriteString(markerName(outCount))
				if i != len(outCols)-1 {
					sql.WriteString(", ")
				}
				outCount++
			}
			outputs = append(outputs, fields...)

		case *bypassPart:
			sql.WriteString(p.chunk)
		default:
			return nil, fmt.Errorf("internal error: unknown query part type %T", part)
		}
	}

	return &PreparedExpr{inputs: inputs, outputs: outputs, sql: sql.String()}, nil
}<|MERGE_RESOLUTION|>--- conflicted
+++ resolved
@@ -80,8 +80,12 @@
 func prepareInput(ti typeNameToInfo, p *inputPart) (typeMember, error) {
 	info, ok := ti[p.source.prefix]
 	if !ok {
-<<<<<<< HEAD
-		return nil, fmt.Errorf(`type %s unknown, have: %s`, p.source.prefix, strings.Join(getKeys(ti), ", "))
+		ts := getKeys(ti)
+		if len(ts) == 0 {
+			return nil, fmt.Errorf(`type %q not passed as a parameter`, p.source.prefix)
+		} else {
+			return nil, fmt.Errorf(`type %q not passed as a parameter, have: %s`, p.source.prefix, strings.Join(ts, ", "))
+		}
 	}
 	switch info := info.(type) {
 	case *mapInfo:
@@ -89,23 +93,11 @@
 	case *structInfo:
 		f, ok := info.tagToField[p.source.name]
 		if !ok {
-			return nil, fmt.Errorf(`type %s has no %q db tag`, info.typ().Name(), p.source.name)
+			return nil, fmt.Errorf(`type %q has no %q db tag`, info.typ().Name(), p.source.name)
 		}
 		return f, nil
 	default:
 		return nil, fmt.Errorf(`internal error: unknow info type: %T`, info)
-=======
-		ts := getKeys(ti)
-		if len(ts) == 0 {
-			return field{}, fmt.Errorf(`type %q not passed as a parameter`, p.source.prefix)
-		} else {
-			return field{}, fmt.Errorf(`type %q not passed as a parameter, have: %s`, p.source.prefix, strings.Join(ts, ", "))
-		}
-	}
-	f, ok := info.tagToField[p.source.name]
-	if !ok {
-		return field{}, fmt.Errorf(`type %q has no %q db tag`, info.typ.Name(), p.source.name)
->>>>>>> e7f624f9
 	}
 }
 
@@ -130,13 +122,6 @@
 			return nil, nil, fmt.Errorf(`type %q not passed as a parameter, have: %s`, t.prefix, strings.Join(getKeys(ti), ", "))
 		}
 		if t.name != "*" {
-<<<<<<< HEAD
-=======
-			f, ok := info.tagToField[t.name]
-			if !ok {
-				return nil, nil, fmt.Errorf(`type %q has no %q db tag`, info.typ.Name(), t.name)
-			}
->>>>>>> e7f624f9
 			// For a none star expression we record output destinations here.
 			// For a star expression we fill out the destinations as we generate the columns.
 			switch info := info.(type) {
@@ -145,7 +130,7 @@
 			case *structInfo:
 				f, ok := info.tagToField[t.name]
 				if !ok {
-					return nil, nil, fmt.Errorf(`type %s has no %q db tag`, info.typ().Name(), t.name)
+					return nil, nil, fmt.Errorf(`type %q has no %q db tag`, info.typ().Name(), t.name)
 				}
 				typeMembers = append(typeMembers, f)
 			}
@@ -180,7 +165,6 @@
 
 		// Case 1.2: Explicit columns e.g. "(col1, t.col2) AS &P.*".
 		if len(p.source) > 0 {
-<<<<<<< HEAD
 			switch info := info.(type) {
 			case *mapInfo:
 				for _, c := range p.source {
@@ -192,16 +176,10 @@
 				for _, c := range p.source {
 					f, ok := info.tagToField[c.name]
 					if !ok {
-						return nil, nil, fmt.Errorf(`type %s has no %q db tag`, info.typ().Name(), c.name)
+						return nil, nil, fmt.Errorf(`type %q has no %q db tag`, info.typ().Name(), c.name)
 					}
 					outCols = append(outCols, c)
 					typeMembers = append(typeMembers, f)
-=======
-			for _, c := range p.source {
-				f, ok := info.tagToField[c.name]
-				if !ok {
-					return nil, nil, fmt.Errorf(`type %q has no %q db tag`, info.typ.Name(), c.name)
->>>>>>> e7f624f9
 				}
 				return outCols, typeMembers, nil
 			}
@@ -242,10 +220,15 @@
 
 	// Generate and save reflection info.
 	for _, arg := range args {
-<<<<<<< HEAD
+		if arg == nil {
+			return nil, fmt.Errorf("need map or struct, got nil")
+		}
 		t := reflect.TypeOf(arg)
 		switch t.Kind() {
 		case reflect.Struct, reflect.Map:
+			if t.Name() == "" {
+				return nil, fmt.Errorf("cannot use anonymous %s", t.Kind())
+			}
 			info, err := typeInfo(arg)
 			if err != nil {
 				return nil, err
@@ -257,26 +240,10 @@
 				return nil, fmt.Errorf("two types found with name %q: %q and %q", t.Name(), dupeInfo.typ().String(), t.String())
 			}
 			ti[t.Name()] = info
+		case reflect.Pointer:
+			return nil, fmt.Errorf("need map or struct, got pointer to %s", t.Elem().Kind())
 		default:
-			return nil, fmt.Errorf("need struct, got %s", t.Kind())
-=======
-		if arg == nil {
-			return nil, fmt.Errorf("need struct, got nil")
-		}
-		t := reflect.TypeOf(arg)
-		if t.Kind() != reflect.Struct {
-			if t.Kind() == reflect.Pointer {
-				return nil, fmt.Errorf("need struct, got pointer to %s", t.Elem().Kind())
-			}
-			return nil, fmt.Errorf("need struct, got %s", t.Kind())
-		}
-		if t.Name() == "" {
-			return nil, fmt.Errorf("cannot use anonymous %s", t.Kind())
-		}
-		info, err := typeInfo(arg)
-		if err != nil {
-			return nil, err
->>>>>>> e7f624f9
+			return nil, fmt.Errorf("need map or struct, got %s", t.Kind())
 		}
 	}
 
