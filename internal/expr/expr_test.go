--- conflicted
+++ resolved
@@ -448,11 +448,7 @@
 	}, {
 		query:       "SELECT (&Address.*, &Address.id) FROM t",
 		prepareArgs: []any{Address{}, Person{}},
-<<<<<<< HEAD
-		err:         `cannot prepare expression: "Address.id" appears more than once in outputs`,
-=======
-		err:         `cannot prepare statement: member "id" of type "Address" appears more than once in output expressions`,
->>>>>>> d968eb81
+		err:         `cannot prepare statement: "Address.id" appears more than once in output expressions`,
 	}, {
 		query:       "SELECT (p.*, t.name) AS (&Address.*) FROM t",
 		prepareArgs: []any{Address{}},
@@ -464,11 +460,7 @@
 	}, {
 		query:       "SELECT (&Person.*, &Person.*) FROM t",
 		prepareArgs: []any{Address{}, Person{}},
-<<<<<<< HEAD
-		err:         `cannot prepare expression: "Person.address_id" appears more than once in outputs`,
-=======
-		err:         `cannot prepare statement: member "address_id" of type "Person" appears more than once in output expressions`,
->>>>>>> d968eb81
+		err:         `cannot prepare statement: "Person.address_id" appears more than once in output expressions`,
 	}, {
 		query:       "SELECT (p.*, t.*) AS (&Address.*) FROM t",
 		prepareArgs: []any{Address{}},
@@ -511,29 +503,16 @@
 		err:         `cannot prepare statement: output expression: type "Address" not passed as a parameter (have "Person"): street AS &Address.id`,
 	}, {
 		query:       "SELECT * AS &Person.* FROM t",
-<<<<<<< HEAD
 		prepareArgs: []any{func() {}},
-		err:         `cannot prepare expression: need struct, map or slice, got func`,
+		err:         `cannot prepare statement: need struct, map or slice, got func`,
 	}, {
 		query:       "SELECT * AS &Person.* FROM t",
 		prepareArgs: []any{&Person{}},
-		err:         `cannot prepare expression: need struct, map or slice, got pointer to struct`,
+		err:         `cannot prepare statement: need struct, map or slice, got pointer to struct`,
 	}, {
 		query:       "SELECT * AS &Person.* FROM t",
 		prepareArgs: []any{(*Person)(nil)},
-		err:         `cannot prepare expression: need struct, map or slice, got pointer to struct`,
-=======
-		prepareArgs: []any{[]any{Person{}}},
-		err:         `cannot prepare statement: need struct or map, got slice`,
-	}, {
-		query:       "SELECT * AS &Person.* FROM t",
-		prepareArgs: []any{&Person{}},
-		err:         `cannot prepare statement: need struct or map, got pointer to struct`,
-	}, {
-		query:       "SELECT * AS &Person.* FROM t",
-		prepareArgs: []any{(*Person)(nil)},
-		err:         `cannot prepare statement: need struct or map, got pointer to struct`,
->>>>>>> d968eb81
+		err:         `cannot prepare statement: need struct, map or slice, got pointer to struct`,
 	}, {
 		query:       "SELECT * AS &Person.* FROM t",
 		prepareArgs: []any{map[string]any{}},
@@ -541,11 +520,7 @@
 	}, {
 		query:       "SELECT * AS &Person.* FROM t",
 		prepareArgs: []any{nil},
-<<<<<<< HEAD
-		err:         `cannot prepare expression: need struct, map or slice, got nil`,
-=======
-		err:         `cannot prepare statement: need struct or map, got nil`,
->>>>>>> d968eb81
+		err:         `cannot prepare statement: need struct, map or slice, got nil`,
 	}, {
 		query:       "SELECT * AS &.* FROM t",
 		prepareArgs: []any{struct{ f int }{f: 1}},
@@ -553,27 +528,27 @@
 	}, {
 		query:       "SELECT &NoTags.* FROM t",
 		prepareArgs: []any{NoTags{}},
-<<<<<<< HEAD
-		err:         `cannot prepare expression: type "NoTags" in "&NoTags.*" does not have any db tags`,
+		err:         `cannot prepare statement: output expression: no "db" tags found in struct "NoTags": &NoTags.*`,
+	}, {
+		query:       "SELECT street FROM t WHERE x = $Address.*",
+		prepareArgs: []any{Person{}, Manager{}, Address{}},
+		err:         `cannot prepare statement: input expression: star type not allowed in standalone input: $Address.*`,
 	}, {
 		query:       "SELECT foo FROM t WHERE x = $S.*",
 		prepareArgs: []any{S{}},
-		err:         `cannot prepare expression: cannot use slice type "S" outside of IN clause`,
+		err:         `cannot prepare statement: input expression: cannot use slice type "S" outside of IN clause: $S.*`,
 	}, {
 		query:       "SELECT name FROM person WHERE id IN ($M.*)",
 		prepareArgs: []any{M{}},
-		err:         `cannot prepare expression: cannot use map "M" with asterisk in input expression: IN ($M.*)`,
+		err:         `cannot prepare statement: input expression: cannot use map "M" with asterisk in input expression: IN ($M.*)`,
 	}, {
 		query:       "SELECT name FROM person WHERE id IN ($Person.*)",
 		prepareArgs: []any{Person{}},
-		err:         `cannot prepare expression: cannot use struct "Person" with asterisk in input expression: IN ($Person.*)`,
+		err:         `cannot prepare statement: input expression: cannot use struct "Person" with asterisk in input expression: IN ($Person.*)`,
 	}, {
 		query:       "SELECT &S.* FROM t",
 		prepareArgs: []any{S{}},
-		err:         `cannot prepare expression: cannot use slice type "S" in output expression`,
-=======
-		err:         `cannot prepare statement: output expression: no "db" tags found in struct "NoTags": &NoTags.*`,
->>>>>>> d968eb81
+		err:         `cannot prepare statement: output expression: cannot use slice type "S" in output expression: &S.*`,
 	}}
 
 	for i, test := range tests {
