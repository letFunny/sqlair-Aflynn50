package expr_test

import (
	"database/sql"
	"testing"

	"github.com/canonical/sqlair"
	"github.com/canonical/sqlair/internal/expr"
	. "gopkg.in/check.v1"
)

// Hook up gocheck into the "go test" runner.
func TestExpr(t *testing.T) { TestingT(t) }

type ExprSuite struct{}

var _ = Suite(&ExprSuite{})

type Address struct {
	ID       int    `db:"id"`
	District string `db:"district"`
	Street   string `db:"street"`
}

type Person struct {
	ID         int    `db:"id"`
	Fullname   string `db:"name"`
	PostalCode int    `db:"address_id"`
}

type Manager Person

type HardMaths struct {
	X    int `db:"x"`
	Y    int `db:"y"`
	Z    int `db:"z"`
	Coef int `db:"coef"`
}

type M map[string]any

type IntMap map[string]int

type StringMap map[string]string

var tests = []struct {
	summary          string
	query            string
	expectedParsed   string
	prepareArgs      []any
	expectedPrepared string
}{{
	"star table as output",
	"SELECT p.* AS &Person.*",
	"[Bypass[SELECT ] Output[[p.*] [Person.*]]]",
	[]any{Person{}},
	"SELECT p.address_id AS _sqlair_0, p.id AS _sqlair_1, p.name AS _sqlair_2",
}, {
	"spaces and tabs",
	"SELECT p.* 	AS 		   &Person.*",
	"[Bypass[SELECT ] Output[[p.*] [Person.*]]]",
	[]any{Person{}},
	"SELECT p.address_id AS _sqlair_0, p.id AS _sqlair_1, p.name AS _sqlair_2",
}, {
	"new lines",
	`SELECT
		p.* AS &Person.*,
		foo
	 FROM t
	 WHERE
		foo = bar
		and
		x = y`,
	`[Bypass[SELECT
		] Output[[p.*] [Person.*]] Bypass[,
		foo
	 FROM t
	 WHERE
		foo = bar
		and
		x = y]]`,
	[]any{Person{}},
	`SELECT
		p.address_id AS _sqlair_0, p.id AS _sqlair_1, p.name AS _sqlair_2,
		foo
	 FROM t
	 WHERE
		foo = bar
		and
		x = y`,
}, {
	"comments",
	`SELECT &Person.* -- The line with &Person.* on it
FROM person /* The start of a multi line comment
It keeps going here with some weird chars /-*"/
And now it stops */ WHERE "x" = /-*'' -- The "WHERE" line
AND y =/* And now we have " */ "-- /* */" /* " some comments strings */
AND z = $Person.id -- The line with $Person.id on it
`,
	`[Bypass[SELECT ] Output[[] [Person.*]] Bypass[ -- The line with &Person.* on it
FROM person /* The start of a multi line comment
It keeps going here with some weird chars /-*"/
And now it stops */ WHERE "x" = /-*'' -- The "WHERE" line
AND y =/* And now we have " */ "-- /* */" /* " some comments strings */
AND z = ] Input[[] [Person.id]] Bypass[ -- The line with $Person.id on it
]]`,
	[]any{Person{}},
	`SELECT address_id AS _sqlair_0, id AS _sqlair_1, name AS _sqlair_2 -- The line with &Person.* on it
FROM person /* The start of a multi line comment
It keeps going here with some weird chars /-*"/
And now it stops */ WHERE "x" = /-*'' -- The "WHERE" line
AND y =/* And now we have " */ "-- /* */" /* " some comments strings */
AND z = @sqlair_0 -- The line with $Person.id on it
`,
}, {
	"comments v2",
	`SELECT (*) AS (&Person.name, /* ... */ &Person.id), (*) AS (&Address.id /* ... */, &Address.street) FROM p -- End of the line`,
	`[Bypass[SELECT ] Output[[*] [Person.name Person.id]] Bypass[, ] Output[[*] [Address.id Address.street]] Bypass[ FROM p -- End of the line]]`,
	[]any{Person{}, Address{}},
	`SELECT name AS _sqlair_0, id AS _sqlair_1, id AS _sqlair_2, street AS _sqlair_3 FROM p -- End of the line`,
}, {
	"quoted io expressions",
	`SELECT "&notAnOutput.Expression" '&notAnotherOutputExpresion.*' AS literal FROM t WHERE bar = '$NotAn.Input' AND baz = "$NotAnother.Input"`,
	`[Bypass[SELECT "&notAnOutput.Expression" '&notAnotherOutputExpresion.*' AS literal FROM t WHERE bar = '$NotAn.Input' AND baz = "$NotAnother.Input"]]`,
	[]any{},
	`SELECT "&notAnOutput.Expression" '&notAnotherOutputExpresion.*' AS literal FROM t WHERE bar = '$NotAn.Input' AND baz = "$NotAnother.Input"`,
}, {
	"star as output",
	"SELECT * AS &Person.* FROM t",
	"[Bypass[SELECT ] Output[[*] [Person.*]] Bypass[ FROM t]]",
	[]any{Person{}},
	"SELECT address_id AS _sqlair_0, id AS _sqlair_1, name AS _sqlair_2 FROM t",
}, {
	"star as output multitype",
	"SELECT (*) AS (&Person.*, &Address.*) FROM t",
	"[Bypass[SELECT ] Output[[*] [Person.* Address.*]] Bypass[ FROM t]]",
	[]any{Person{}, Address{}},
	"SELECT address_id AS _sqlair_0, id AS _sqlair_1, name AS _sqlair_2, district AS _sqlair_3, id AS _sqlair_4, street AS _sqlair_5 FROM t",
}, {
	"multiple multitype",
	"SELECT (t.*) AS (&Person.*, &M.uid), (district, street, postcode) AS (&Address.district, &Address.street, &M.postcode) FROM t",
	"[Bypass[SELECT ] Output[[t.*] [Person.* M.uid]] Bypass[, ] Output[[district street postcode] [Address.district Address.street M.postcode]] Bypass[ FROM t]]",
	[]any{Person{}, Address{}, sqlair.M{}},
	"SELECT t.address_id AS _sqlair_0, t.id AS _sqlair_1, t.name AS _sqlair_2, t.uid AS _sqlair_3, district AS _sqlair_4, street AS _sqlair_5, postcode AS _sqlair_6 FROM t",
}, {
	"input",
	"SELECT p.*, a.district FROM person AS p JOIN address AS a ON p.address_id=$Address.id WHERE p.name = $Person.name",
	"[Bypass[SELECT p.*, a.district FROM person AS p JOIN address AS a ON p.address_id=] Input[[] [Address.id]] Bypass[ WHERE p.name = ] Input[[] [Person.name]]]",
	[]any{Person{}, Address{}},
	`SELECT p.*, a.district FROM person AS p JOIN address AS a ON p.address_id=@sqlair_0 WHERE p.name = @sqlair_1`,
}, {
	"output and input",
	"SELECT &Person.* FROM table WHERE foo = $Address.id",
	"[Bypass[SELECT ] Output[[] [Person.*]] Bypass[ FROM table WHERE foo = ] Input[[] [Address.id]]]",
	[]any{Person{}, Address{}},
	`SELECT address_id AS _sqlair_0, id AS _sqlair_1, name AS _sqlair_2 FROM table WHERE foo = @sqlair_0`,
}, {
	"outputs and quote",
	"SELECT foo, &Person.id, bar, baz, &Manager.name FROM table WHERE foo = 'xx'",
	"[Bypass[SELECT foo, ] Output[[] [Person.id]] Bypass[, bar, baz, ] Output[[] [Manager.name]] Bypass[ FROM table WHERE foo = 'xx']]",
	[]any{Person{}, Manager{}},
	"SELECT foo, id AS _sqlair_0, bar, baz, name AS _sqlair_1 FROM table WHERE foo = 'xx'",
}, {
	"star output and quote",
	"SELECT * AS &Person.* FROM person WHERE name = 'Fred'",
	"[Bypass[SELECT ] Output[[*] [Person.*]] Bypass[ FROM person WHERE name = 'Fred']]",
	[]any{Person{}},
	"SELECT address_id AS _sqlair_0, id AS _sqlair_1, name AS _sqlair_2 FROM person WHERE name = 'Fred'",
}, {
	"two star outputs and quote",
	"SELECT &Person.*, a.* AS &Address.* FROM person, address a WHERE name = 'Fred'",
	"[Bypass[SELECT ] Output[[] [Person.*]] Bypass[, ] Output[[a.*] [Address.*]] Bypass[ FROM person, address a WHERE name = 'Fred']]",
	[]any{Person{}, Address{}},
	"SELECT address_id AS _sqlair_0, id AS _sqlair_1, name AS _sqlair_2, a.district AS _sqlair_3, a.id AS _sqlair_4, a.street AS _sqlair_5 FROM person, address a WHERE name = 'Fred'",
}, {
	"map input and output",
	"SELECT (p.name, a.id) AS (&M.*), street AS &StringMap.*, &IntMap.id FROM person, address a WHERE name = $M.name",
	"[Bypass[SELECT ] Output[[p.name a.id] [M.*]] Bypass[, ] Output[[street] [StringMap.*]] Bypass[, ] Output[[] [IntMap.id]] Bypass[ FROM person, address a WHERE name = ] Input[[] [M.name]]]",
	[]any{sqlair.M{}, IntMap{}, StringMap{}},
	"SELECT p.name AS _sqlair_0, a.id AS _sqlair_1, street AS _sqlair_2, id AS _sqlair_3 FROM person, address a WHERE name = @sqlair_0",
}, {
	"multicolumn output v1",
	"SELECT (a.district, a.street) AS (&Address.district, &Address.street), a.id AS &Person.id FROM address AS a",
	"[Bypass[SELECT ] Output[[a.district a.street] [Address.district Address.street]] Bypass[, ] Output[[a.id] [Person.id]] Bypass[ FROM address AS a]]",
	[]any{Person{}, Address{}},
	"SELECT a.district AS _sqlair_0, a.street AS _sqlair_1, a.id AS _sqlair_2 FROM address AS a",
}, {
	"multicolumn output v2",
	"SELECT (a.district, a.id) AS (&Address.district, &Person.address_id) FROM address AS a",
	"[Bypass[SELECT ] Output[[a.district a.id] [Address.district Person.address_id]] Bypass[ FROM address AS a]]",
	[]any{Person{}, Address{}},
	"SELECT a.district AS _sqlair_0, a.id AS _sqlair_1 FROM address AS a",
}, {
	"multicolumn output v3",
	"SELECT (*) AS (&Person.address_id, &Address.*, &Manager.id) FROM address AS a",
	"[Bypass[SELECT ] Output[[*] [Person.address_id Address.* Manager.id]] Bypass[ FROM address AS a]]",
	[]any{Person{}, Address{}, Manager{}},
	"SELECT address_id AS _sqlair_0, district AS _sqlair_1, id AS _sqlair_2, street AS _sqlair_3, id AS _sqlair_4 FROM address AS a",
}, {
	"multicolumn output v4",
	"SELECT (a.district, a.street) AS (&Address.*) FROM address AS a WHERE p.name = 'Fred'",
	"[Bypass[SELECT ] Output[[a.district a.street] [Address.*]] Bypass[ FROM address AS a WHERE p.name = 'Fred']]",
	[]any{Address{}},
	"SELECT a.district AS _sqlair_0, a.street AS _sqlair_1 FROM address AS a WHERE p.name = 'Fred'",
}, {
	"multicolumn output v5",
	"SELECT (&Address.street, &Person.id) FROM address AS a WHERE p.name = 'Fred'",
	"[Bypass[SELECT (] Output[[] [Address.street]] Bypass[, ] Output[[] [Person.id]] Bypass[) FROM address AS a WHERE p.name = 'Fred']]",
	[]any{Address{}, Person{}},
	"SELECT (street AS _sqlair_0, id AS _sqlair_1) FROM address AS a WHERE p.name = 'Fred'",
}, {
	"complex query v1",
	"SELECT p.* AS &Person.*, (a.district, a.street) AS (&Address.*), (5+7), (col1 * col2) AS calculated_value FROM person AS p JOIN address AS a ON p.address_id = a.id WHERE p.name = 'Fred'",
	"[Bypass[SELECT ] Output[[p.*] [Person.*]] Bypass[, ] Output[[a.district a.street] [Address.*]] Bypass[, (5+7), (col1 * col2) AS calculated_value FROM person AS p JOIN address AS a ON p.address_id = a.id WHERE p.name = 'Fred']]",
	[]any{Person{}, Address{}},
	`SELECT p.address_id AS _sqlair_0, p.id AS _sqlair_1, p.name AS _sqlair_2, a.district AS _sqlair_3, a.street AS _sqlair_4, (5+7), (col1 * col2) AS calculated_value FROM person AS p JOIN address AS a ON p.address_id = a.id WHERE p.name = 'Fred'`,
}, {
	"complex query v2",
	"SELECT p.* AS &Person.*, (a.district, a.street) AS (&Address.*) FROM person AS p JOIN address AS a ON p .address_id = a.id WHERE p.name = 'Fred'",
	"[Bypass[SELECT ] Output[[p.*] [Person.*]] Bypass[, ] Output[[a.district a.street] [Address.*]] Bypass[ FROM person AS p JOIN address AS a ON p .address_id = a.id WHERE p.name = 'Fred']]",
	[]any{Person{}, Address{}},
	"SELECT p.address_id AS _sqlair_0, p.id AS _sqlair_1, p.name AS _sqlair_2, a.district AS _sqlair_3, a.street AS _sqlair_4 FROM person AS p JOIN address AS a ON p .address_id = a.id WHERE p.name = 'Fred'",
}, {
	"complex query v3",
	"SELECT p.* AS &Person.*, (a.district, a.street) AS (&Address.*) FROM person AS p JOIN address AS a ON p.address_id = a.id WHERE p.name IN (SELECT name FROM table WHERE table.n = $Person.name)",
	"[Bypass[SELECT ] Output[[p.*] [Person.*]] Bypass[, ] Output[[a.district a.street] [Address.*]] Bypass[ FROM person AS p JOIN address AS a ON p.address_id = a.id WHERE p.name IN (SELECT name FROM table WHERE table.n = ] Input[[] [Person.name]] Bypass[)]]",
	[]any{Person{}, Address{}},
	`SELECT p.address_id AS _sqlair_0, p.id AS _sqlair_1, p.name AS _sqlair_2, a.district AS _sqlair_3, a.street AS _sqlair_4 FROM person AS p JOIN address AS a ON p.address_id = a.id WHERE p.name IN (SELECT name FROM table WHERE table.n = @sqlair_0)`,
}, {
	"complex query v4",
	"SELECT p.* AS &Person.* FROM person WHERE p.name IN (SELECT name FROM table WHERE table.n = $Person.name) UNION SELECT (a.district, a.street) AS (&Address.*) FROM person WHERE p.name IN (SELECT name FROM table WHERE table.n = $Person.name)",
	"[Bypass[SELECT ] Output[[p.*] [Person.*]] Bypass[ FROM person WHERE p.name IN (SELECT name FROM table WHERE table.n = ] Input[[] [Person.name]] Bypass[) UNION SELECT ] Output[[a.district a.street] [Address.*]] Bypass[ FROM person WHERE p.name IN (SELECT name FROM table WHERE table.n = ] Input[[] [Person.name]] Bypass[)]]",
	[]any{Person{}, Address{}},
	`SELECT p.address_id AS _sqlair_0, p.id AS _sqlair_1, p.name AS _sqlair_2 FROM person WHERE p.name IN (SELECT name FROM table WHERE table.n = @sqlair_0) UNION SELECT a.district AS _sqlair_3, a.street AS _sqlair_4 FROM person WHERE p.name IN (SELECT name FROM table WHERE table.n = @sqlair_1)`,
}, {
	"complex query v5",
	"SELECT p.* AS &Person.* FROM person AS p JOIN address AS a ON p.address_id = a.id WHERE p.name = $Person.name AND p.address_id = $Person.address_id",
	"[Bypass[SELECT ] Output[[p.*] [Person.*]] Bypass[ FROM person AS p JOIN address AS a ON p.address_id = a.id WHERE p.name = ] Input[[] [Person.name]] Bypass[ AND p.address_id = ] Input[[] [Person.address_id]]]",
	[]any{Person{}},
	`SELECT p.address_id AS _sqlair_0, p.id AS _sqlair_1, p.name AS _sqlair_2 FROM person AS p JOIN address AS a ON p.address_id = a.id WHERE p.name = @sqlair_0 AND p.address_id = @sqlair_1`,
}, {
	"complex query v6",
	"SELECT p.* AS &Person.*, FROM person AS p INNER JOIN address AS a ON p.address_id = $Address.id WHERE p.name = $Person.name AND p.address_id = $Person.address_id",
	"[Bypass[SELECT ] Output[[p.*] [Person.*]] Bypass[, FROM person AS p INNER JOIN address AS a ON p.address_id = ] Input[[] [Address.id]] Bypass[ WHERE p.name = ] Input[[] [Person.name]] Bypass[ AND p.address_id = ] Input[[] [Person.address_id]]]",
	[]any{Person{}, Address{}},
	`SELECT p.address_id AS _sqlair_0, p.id AS _sqlair_1, p.name AS _sqlair_2, FROM person AS p INNER JOIN address AS a ON p.address_id = @sqlair_0 WHERE p.name = @sqlair_1 AND p.address_id = @sqlair_2`,
}, {
	"join v1",
	"SELECT p.* AS &Person.*, m.* AS &Manager.* FROM person AS p JOIN person AS m ON p.id = m.id WHERE p.name = 'Fred'",
	"[Bypass[SELECT ] Output[[p.*] [Person.*]] Bypass[, ] Output[[m.*] [Manager.*]] Bypass[ FROM person AS p JOIN person AS m ON p.id = m.id WHERE p.name = 'Fred']]",
	[]any{Person{}, Manager{}},
	"SELECT p.address_id AS _sqlair_0, p.id AS _sqlair_1, p.name AS _sqlair_2, m.address_id AS _sqlair_3, m.id AS _sqlair_4, m.name AS _sqlair_5 FROM person AS p JOIN person AS m ON p.id = m.id WHERE p.name = 'Fred'",
}, {
	"join v2",
	"SELECT person.*, address.district FROM person JOIN address ON person.address_id = address.id WHERE person.name = 'Fred'",
	"[Bypass[SELECT person.*, address.district FROM person JOIN address ON person.address_id = address.id WHERE person.name = 'Fred']]",
	[]any{},
	"SELECT person.*, address.district FROM person JOIN address ON person.address_id = address.id WHERE person.name = 'Fred'",
}, {
	"insert asterisk",
	"INSERT INTO person (*) VALUES ($Address.street, $Person.*, $M.team)",
	"[Bypass[INSERT INTO person ] Input[[*] [Address.street Person.* M.team]]]",
	[]any{Address{}, Person{}, sqlair.M{}},
	"INSERT INTO person (street, address_id, id, name, team) VALUES (@sqlair_0, @sqlair_1, @sqlair_2, @sqlair_3, @sqlair_4)",
}, {
	"insert specified columns",
	"INSERT INTO person (id, street) VALUES ($Address.*)",
	"[Bypass[INSERT INTO person ] Input[[id street] [Address.*]]]",
	[]any{Address{}},
	"INSERT INTO person (id, street) VALUES (@sqlair_0, @sqlair_1)",
}, {
	"insert renamed columns",
	"INSERT INTO person (id, street) VALUES ($Person.address_id, $Address.street)",
	"[Bypass[INSERT INTO person ] Input[[id street] [Person.address_id Address.street]]]",
	[]any{Address{}, Person{}},
	"INSERT INTO person (id, street) VALUES (@sqlair_0, @sqlair_1)",
}, {
	"insert asterisk with comment",
	"INSERT INTO person (*) VALUES ($Person.address_id, /* rouge comment */$Address.street)",
	"[Bypass[INSERT INTO person ] Input[[*] [Person.address_id Address.street]]]",
	[]any{Address{}, Person{}},
	"INSERT INTO person (address_id, street) VALUES (@sqlair_0, @sqlair_1)",
}, {
	"insert single value",
	"INSERT INTO person (name) VALUES ($Person.name)",
	"[Bypass[INSERT INTO person ] Input[[name] [Person.name]]]",
	[]any{Person{}},
	`INSERT INTO person (name) VALUES (@sqlair_0)`,
}, {
	"insert asterisk (no space)",
	"INSERT INTO person(*) VALUES ($Person.*)ON CONFLICT DO NOTHING",
	"[Bypass[INSERT INTO person] Input[[*] [Person.*]] Bypass[ON CONFLICT DO NOTHING]]",
	[]any{Person{}},
	`INSERT INTO person(address_id, id, name) VALUES (@sqlair_0, @sqlair_1, @sqlair_2)ON CONFLICT DO NOTHING`,
}, {
	"insert with standalone input expressions",
	"INSERT INTO person VALUES ($Person.name, $Person.id)",
	"[Bypass[INSERT INTO person VALUES (] Input[[] [Person.name]] Bypass[, ] Input[[] [Person.id]] Bypass[)]]",
	[]any{Person{}},
	`INSERT INTO person VALUES (@sqlair_0, @sqlair_1)`,
}, {
	"insert with returning clause",
	"INSERT INTO address (*) VALUES($Address.*) RETURNING (&Address.*)",
	"[Bypass[INSERT INTO address ] Input[[*] [Address.*]] Bypass[ RETURNING (] Output[[] [Address.*]] Bypass[)]]",
	[]any{Address{}},
	"INSERT INTO address (district, id, street) VALUES (@sqlair_0, @sqlair_1, @sqlair_2) RETURNING (district AS _sqlair_0, id AS _sqlair_1, street AS _sqlair_2)",
}, {
	"ignore dollar",
	"SELECT $, dollerrow$ FROM moneytable$",
	"[Bypass[SELECT $, dollerrow$ FROM moneytable$]]",
	[]any{},
	"SELECT $, dollerrow$ FROM moneytable$",
}, {
	"escaped double quote",
	`SELECT foo FROM t WHERE t.p = "Jimmy ""Quickfingers"" Jones"`,
	`[Bypass[SELECT foo FROM t WHERE t.p = "Jimmy ""Quickfingers"" Jones"]]`,
	[]any{},
	`SELECT foo FROM t WHERE t.p = "Jimmy ""Quickfingers"" Jones"`,
}, {
	"escaped single quote",
	`SELECT foo FROM t WHERE t.p = 'Olly O''Flanagan'`,
	`[Bypass[SELECT foo FROM t WHERE t.p = 'Olly O''Flanagan']]`,
	[]any{},
	`SELECT foo FROM t WHERE t.p = 'Olly O''Flanagan'`,
}, {
	"complex escaped quotes",
	`SELECT * AS &Person.* FROM person WHERE name IN ('Lorn', 'Onos T''oolan', '', ''' ''');`,
	`[Bypass[SELECT ] Output[[*] [Person.*]] Bypass[ FROM person WHERE name IN ('Lorn', 'Onos T''oolan', '', ''' ''');]]`,
	[]any{Person{}},
	`SELECT address_id AS _sqlair_0, id AS _sqlair_1, name AS _sqlair_2 FROM person WHERE name IN ('Lorn', 'Onos T''oolan', '', ''' ''');`,
}, {
	"update",
	"UPDATE person SET person.address_id = $Address.id WHERE person.id = $Person.id",
	"[Bypass[UPDATE person SET person.address_id = ] Input[[] [Address.id]] Bypass[ WHERE person.id = ] Input[[] [Person.id]]]",
	[]any{Person{}, Address{}},
	`UPDATE person SET person.address_id = @sqlair_0 WHERE person.id = @sqlair_1`,
}, {
	"mathmatical operations",
	`SELECT name FROM person WHERE id =$HardMaths.x+$HardMaths.y/$HardMaths.z-
	($HardMaths.coef%$HardMaths.x)-$HardMaths.y|$HardMaths.z<$HardMaths.z<>$HardMaths.x`,
	`[Bypass[SELECT name FROM person WHERE id =] Input[[] [HardMaths.x]] Bypass[+] Input[[] [HardMaths.y]] Bypass[/] Input[[] [HardMaths.z]] Bypass[-
	(] Input[[] [HardMaths.coef]] Bypass[%] Input[[] [HardMaths.x]] Bypass[)-] Input[[] [HardMaths.y]] Bypass[|] Input[[] [HardMaths.z]] Bypass[<] Input[[] [HardMaths.z]] Bypass[<>] Input[[] [HardMaths.x]]]`,
	[]any{HardMaths{}},
	`SELECT name FROM person WHERE id =@sqlair_0+@sqlair_1/@sqlair_2-
	(@sqlair_3%@sqlair_4)-@sqlair_5|@sqlair_6<@sqlair_7<>@sqlair_8`,
}, {
	"insert array",
	"INSERT INTO arr VALUES (ARRAY[[1,2],[$HardMaths.x,4]], ARRAY[[5,6],[$HardMaths.y,8]]);",
	"[Bypass[INSERT INTO arr VALUES (ARRAY[[1,2],[] Input[[] [HardMaths.x]] Bypass[,4]], ARRAY[[5,6],[] Input[[] [HardMaths.y]] Bypass[,8]]);]]",
	[]any{HardMaths{}},
	"INSERT INTO arr VALUES (ARRAY[[1,2],[@sqlair_0,4]], ARRAY[[5,6],[@sqlair_1,8]]);",
}}

func (s *ExprSuite) TestExpr(c *C) {
	parser := expr.NewParser()
	for i, t := range tests {
		var (
			parsedExpr   *expr.ParsedExpr
			preparedExpr *expr.PreparedExpr
			err          error
		)
		if parsedExpr, err = parser.Parse(t.query); err != nil {
			c.Errorf("test %d failed (Parse):\nsummary: %s\nquery: %s\nexpected: %s\nerr: %s\n", i, t.summary, t.query, t.expectedParsed, err)
		} else if parsedExpr.String() != t.expectedParsed {
			c.Errorf("test %d failed (Parse):\nsummary: %s\nquery: %s\nexpected: %s\nactual:   %s\n", i, t.summary, t.query, t.expectedParsed, parsedExpr.String())
		}

		if preparedExpr, err = parsedExpr.Prepare(t.prepareArgs...); err != nil {
			c.Errorf("test %d failed (Prepare):\nsummary: %s\nquery: %s\nexpected: %s\nerr: %s\n", i, t.summary, t.query, t.expectedPrepared, err)
		} else {
			c.Check(preparedExpr.SQL(), Equals, t.expectedPrepared,
				Commentf("test %d failed (Prepare):\nsummary: %s\nquery: %s\nexpected: %s\nactual:   %s\n", i, t.summary, t.query, t.expectedPrepared, preparedExpr.SQL()))
		}
	}
}

func (s *ExprSuite) TestParseErrors(c *C) {
	tests := []struct {
		query string
		err   string
	}{{
		query: "SELECT foo FROM t WHERE x = 'dddd",
		err:   "cannot parse expression: column 28: missing closing quote in string literal",
	}, {
		query: "SELECT foo FROM t WHERE x = \"dddd",
		err:   "cannot parse expression: column 28: missing closing quote in string literal",
	}, {
		query: "SELECT foo FROM t WHERE x = \"dddd'",
		err:   "cannot parse expression: column 28: missing closing quote in string literal",
	}, {
		query: "SELECT foo FROM t WHERE x = '''",
		err:   "cannot parse expression: column 28: missing closing quote in string literal",
	}, {
		query: `SELECT foo FROM t WHERE x = '''""`,
		err:   "cannot parse expression: column 28: missing closing quote in string literal",
	}, {
		query: `SELECT foo FROM t WHERE x = """`,
		err:   "cannot parse expression: column 28: missing closing quote in string literal",
	}, {
		query: `SELECT foo FROM t WHERE x = """''`,
		err:   "cannot parse expression: column 28: missing closing quote in string literal",
	}, {
		query: `SELECT foo FROM t WHERE x = 'O'Donnell'`,
		err:   "cannot parse expression: column 38: missing closing quote in string literal",
	}, {
		query: "SELECT foo FROM t WHERE x = $Address.",
		err:   `cannot parse expression: column 37: invalid identifier suffix following "Address"`,
	}, {
		query: "SELECT foo FROM t WHERE x = $Address.&d",
		err:   `cannot parse expression: column 37: invalid identifier suffix following "Address"`,
	}, {
		query: "SELECT foo FROM t WHERE x = $Address.-",
		err:   `cannot parse expression: column 37: invalid identifier suffix following "Address"`,
	}, {
		query: "SELECT foo FROM t WHERE x = $Address",
		err:   `cannot parse expression: column 36: unqualified type, expected Address.* or Address.<db tag>`,
	}, {
		query: "INSERT INTO person (*) VALUES $Person.*",
		err:   `cannot parse expression: column 39: missing parentheses around types after "VALUES"`,
	}, {
		query: "INSERT INTO person (name, id) VALUES $Person.*",
		err:   `cannot parse expression: column 46: missing parentheses around types after "VALUES"`,
	}, {
		query: "SELECT name AS (&Person.*)",
		err:   `cannot parse expression: column 26: unexpected parentheses around types after "AS"`,
	}, {
		query: "SELECT name AS (&Person.name, &Person.id)",
		err:   `cannot parse expression: column 41: unexpected parentheses around types after "AS"`,
	}, {
		query: "SELECT (name) AS &Person.*",
		err:   `cannot parse expression: column 26: missing parentheses around types after "AS"`,
	}, {
		query: "SELECT (name, id) AS &Person.*",
		err:   `cannot parse expression: column 30: missing parentheses around types after "AS"`,
	}}

	for _, t := range tests {
		parser := expr.NewParser()
		expr, err := parser.Parse(t.query)
		if err != nil {
			c.Assert(err.Error(), Equals, t.err)
		} else {
			c.Errorf("Expecting %q, got nil", t.err)
		}
		c.Assert(expr, IsNil)
	}
}

func FuzzParser(f *testing.F) {
	// Add some values to the corpus.
	for _, test := range tests {
		f.Add(test.query)
	}
	f.Fuzz(func(t *testing.T, s string) {
		// Loop forever or until it crashes.
		parser := expr.NewParser()
		parser.Parse(s)
	})
}

func (s *ExprSuite) TestPrepareErrors(c *C) {
	type NoTags struct {
		S string
	}
	tests := []struct {
		query       string
		prepareArgs []any
		err         string
	}{{
		query:       "SELECT (p.name, t.id) AS (&Address.id) FROM t",
		prepareArgs: []any{Address{}},
		err:         "cannot prepare statement: output expression: mismatched number of columns and target types: (p.name, t.id) AS (&Address.id)",
	}, {
		query:       "SELECT (p.name) AS (&Address.district, &Address.street) FROM t",
		prepareArgs: []any{Address{}},
		err:         "cannot prepare statement: output expression: mismatched number of columns and target types: (p.name) AS (&Address.district, &Address.street)",
	}, {
		query:       "SELECT (&Address.*, &Address.id) FROM t",
		prepareArgs: []any{Address{}, Person{}},
<<<<<<< HEAD
		err:         `cannot prepare statement: member "id" of type "Address" appears more than once in outputs`,
=======
		err:         `cannot prepare statement: member "id" of type "Address" appears more than once in output expressions`,
>>>>>>> d1c5b3c2
	}, {
		query:       "SELECT (p.*, t.name) AS (&Address.*) FROM t",
		prepareArgs: []any{Address{}},
		err:         "cannot prepare statement: output expression: invalid asterisk in columns: (p.*, t.name) AS (&Address.*)",
	}, {
		query:       "SELECT (name, p.*) AS (&Person.id, &Person.*) FROM t",
		prepareArgs: []any{Address{}, Person{}},
		err:         "cannot prepare statement: output expression: invalid asterisk in columns: (name, p.*) AS (&Person.id, &Person.*)",
	}, {
		query:       "SELECT (&Person.*, &Person.*) FROM t",
		prepareArgs: []any{Address{}, Person{}},
<<<<<<< HEAD
		err:         `cannot prepare statement: member "address_id" of type "Person" appears more than once in outputs`,
=======
		err:         `cannot prepare statement: member "address_id" of type "Person" appears more than once in output expressions`,
>>>>>>> d1c5b3c2
	}, {
		query:       "SELECT (p.*, t.*) AS (&Address.*) FROM t",
		prepareArgs: []any{Address{}},
		err:         "cannot prepare statement: output expression: invalid asterisk in columns: (p.*, t.*) AS (&Address.*)",
	}, {
		query:       "SELECT (id, name) AS (&Person.id, &Address.*) FROM t",
		prepareArgs: []any{Address{}, Person{}},
		err:         "cannot prepare statement: output expression: invalid asterisk in types: (id, name) AS (&Person.id, &Address.*)",
	}, {
		query:       "SELECT (name, id) AS (&Person.*, &Address.id) FROM t",
		prepareArgs: []any{Address{}, Person{}},
		err:         "cannot prepare statement: output expression: invalid asterisk in types: (name, id) AS (&Person.*, &Address.id)",
	}, {
		query:       "SELECT (name, id) AS (&Person.*, &Address.*) FROM t",
		prepareArgs: []any{Address{}, Person{}},
		err:         "cannot prepare statement: output expression: invalid asterisk in types: (name, id) AS (&Person.*, &Address.*)",
	}, {
		query:       "SELECT street FROM t WHERE x = $Address.number",
		prepareArgs: []any{Address{}},
		err:         `cannot prepare statement: input expression: type "Address" has no "number" db tag: $Address.number`,
	}, {
		query:       "SELECT (street, road) AS (&Address.*) FROM t",
		prepareArgs: []any{Address{}},
		err:         `cannot prepare statement: output expression: type "Address" has no "road" db tag: (street, road) AS (&Address.*)`,
	}, {
		query:       "SELECT &Address.road FROM t",
		prepareArgs: []any{Address{}},
		err:         `cannot prepare statement: output expression: type "Address" has no "road" db tag: &Address.road`,
	}, {
		query:       "SELECT street FROM t WHERE x = $Address.street",
		prepareArgs: []any{Person{}},
		err:         `cannot prepare statement: input expression: type "Address" not passed as a parameter, have Person: $Address.street`,
	}, {
		query:       "SELECT street AS &Address.street FROM t",
		prepareArgs: []any{},
		err:         `cannot prepare statement: output expression: type "Address" not passed as a parameter: street AS &Address.street`,
	}, {
		query:       "SELECT street AS &Address.id FROM t",
		prepareArgs: []any{Person{}},
		err:         `cannot prepare statement: output expression: type "Address" not passed as a parameter, have Person: street AS &Address.id`,
	}, {
		query:       "SELECT * AS &Person.* FROM t",
		prepareArgs: []any{[]any{Person{}}},
		err:         `cannot prepare statement: need struct or map, got slice`,
	}, {
		query:       "SELECT * AS &Person.* FROM t",
		prepareArgs: []any{&Person{}},
		err:         `cannot prepare statement: need struct or map, got pointer to struct`,
	}, {
		query:       "SELECT * AS &Person.* FROM t",
		prepareArgs: []any{(*Person)(nil)},
		err:         `cannot prepare statement: need struct or map, got pointer to struct`,
	}, {
		query:       "SELECT * AS &Person.* FROM t",
		prepareArgs: []any{map[string]any{}},
		err:         `cannot prepare statement: cannot use anonymous map`,
	}, {
		query:       "SELECT * AS &Person.* FROM t",
		prepareArgs: []any{nil},
		err:         `cannot prepare statement: need struct or map, got nil`,
	}, {
		query:       "SELECT * AS &.* FROM t",
		prepareArgs: []any{struct{ f int }{f: 1}},
		err:         `cannot prepare statement: cannot use anonymous struct`,
	}, {
		query:       "INSERT INTO person (*, postalcode) VALUES ($Person.name, $Address.id)",
		prepareArgs: []any{Address{}, Person{}},
		err:         "cannot prepare statement: input expression: (*, postalcode) VALUES ($Person.name, $Address.id): invalid asterisk in expression columns",
	}, {
		query:       "INSERT INTO person (name, postalcode) VALUES ($Person.*, $Address.*)",
		prepareArgs: []any{Address{}, Person{}},
		err:         "cannot prepare statement: input expression: (name, postalcode) VALUES ($Person.*, $Address.*): invalid asterisk in expression types",
	}, {
		query:       "INSERT INTO person (postalcode) VALUES ($Person.name, $Address.id)",
		prepareArgs: []any{Address{}, Person{}},
		err:         "cannot prepare statement: input expression: (postalcode) VALUES ($Person.name, $Address.id): mismatched number of columns and target types",
	}, {
		query:       "INSERT INTO person (*) VALUES ($Person.*, $Address.*)",
		prepareArgs: []any{Address{}, Person{}},
		err:         `cannot prepare statement: input expression: (*) VALUES ($Person.*, $Address.*): column "id" is set more than once`,
	}, {
		query:       "INSERT INTO person (*) VALUES ($M.name, $Person.name)",
		prepareArgs: []any{sqlair.M{}, Person{}},
		err:         `cannot prepare statement: input expression: (*) VALUES ($M.name, $Person.name): column "name" is set more than once`,
	}, {
		query:       "INSERT INTO person (id, id) VALUES ($Person.*)",
		prepareArgs: []any{Person{}},
		err:         `cannot prepare statement: input expression: (id, id) VALUES ($Person.*): column "id" is set more than once`,
	}, {
		query:       "INSERT INTO person (*) VALUES ($M.*)",
		prepareArgs: []any{sqlair.M{}},
		err:         `cannot prepare statement: input expression: (*) VALUES ($M.*): map type "M" cannot be used with asterisk`,
	}, {
		query:       "SELECT name FROM person WHERE id = $Person.*",
		prepareArgs: []any{Person{}},
		err:         `cannot prepare statement: input expression: $Person.*: invalid asterisk`,
	}, {
		query:       "SELECT &NoTags.* FROM t",
		prepareArgs: []any{NoTags{}},
		err:         `cannot prepare statement: output expression: no "db" tags found in struct "NoTags": &NoTags.*`,
	}}

	for i, test := range tests {
		parser := expr.NewParser()
		parsedExpr, err := parser.Parse(test.query)
		if err != nil {
			c.Fatal(err)
		}
		_, err = parsedExpr.Prepare(test.prepareArgs...)
		if err != nil {
			c.Assert(err.Error(), Equals, test.err,
				Commentf("test %d failed:\nquery: %q\nprepareArgs:'%+v'", i, test.query, test.prepareArgs))
		} else {
			c.Errorf("test %d failed:\nexpected err: %q but got nil\nquery: %q\nprepareArgs:'%+v'", i, test.err, test.query, test.prepareArgs)
		}
	}
}

func (s *ExprSuite) TestPrepareMapError(c *C) {
	type InvalidMap map[int]any
	type CustomMap map[string]int
	type M struct {
		F string `db:"id"`
	}
	tests := []struct {
		summary string
		input   string
		args    []any
		expect  string
	}{{
		"all output into map star",
		"SELECT &M.* FROM person WHERE name = 'Fred'",
		[]any{sqlair.M{}},
<<<<<<< HEAD
		`cannot prepare statement: output expression: &M.*: map type "M" cannot be used with asterisk`,
=======
		"cannot prepare statement: output expression: columns must be specified for map with star: &M.*",
>>>>>>> d1c5b3c2
	}, {
		"all output into map star from table star",
		"SELECT p.* AS &M.* FROM person WHERE name = 'Fred'",
		[]any{sqlair.M{}},
<<<<<<< HEAD
		`cannot prepare statement: output expression: p.* AS &M.*: map type "M" cannot be used with asterisk`,
=======
		"cannot prepare statement: output expression: columns must be specified for map with star: p.* AS &M.*",
>>>>>>> d1c5b3c2
	}, {
		"all output into map star from lone star",
		"SELECT * AS &CustomMap.* FROM person WHERE name = 'Fred'",
		[]any{CustomMap{}},
<<<<<<< HEAD
		`cannot prepare statement: output expression: * AS &CustomMap.*: map type "CustomMap" cannot be used with asterisk`,
=======
		"cannot prepare statement: output expression: columns must be specified for map with star: * AS &CustomMap.*",
>>>>>>> d1c5b3c2
	}, {
		"invalid map",
		"SELECT * AS &InvalidMap.* FROM person WHERE name = 'Fred'",
		[]any{InvalidMap{}},
		"cannot prepare statement: map type InvalidMap must have key type string, found type int",
	}, {
		"clashing map and struct names",
		"SELECT * AS &M.* FROM person WHERE name = $M.id",
		[]any{M{}, sqlair.M{}},
		`cannot prepare statement: two types found with name "M": "expr_test.M" and "sqlair.M"`,
	},
	}
	for _, test := range tests {
		parser := expr.NewParser()
		parsedExpr, err := parser.Parse(test.input)
		if err != nil {
			c.Fatal(err)
		}
		_, err = parsedExpr.Prepare(test.args...)
		c.Assert(err.Error(), Equals, test.expect)
	}
}

func (s *ExprSuite) TestValidQuery(c *C) {
	tests := []struct {
		query       string
		prepareArgs []any
		queryArgs   []any
		queryValues []any
	}{{
		"SELECT * AS &Address.* FROM t WHERE x = $Person.name",
		[]any{Address{}, Person{}},
		[]any{Person{Fullname: "Jimany Johnson"}},
		[]any{sql.Named("sqlair_0", "Jimany Johnson")},
	}, {
		"SELECT foo FROM t WHERE x = $Address.street, y = $Person.id",
		[]any{Person{}, Address{}},
		[]any{Person{ID: 666}, Address{Street: "Highway to Hell"}},
		[]any{sql.Named("sqlair_0", "Highway to Hell"), sql.Named("sqlair_1", 666)},
	}, {
		"SELECT foo FROM t WHERE x = $Address.street, y = $Person.id",
		[]any{Person{}, Address{}},
		[]any{&Person{ID: 666}, &Address{Street: "Highway to Hell"}},
		[]any{sql.Named("sqlair_0", "Highway to Hell"), sql.Named("sqlair_1", 666)},
	}, {
		"SELECT * AS &Address.* FROM t WHERE x = $M.fullname",
		[]any{Address{}, sqlair.M{}},
		[]any{sqlair.M{"fullname": "Jimany Johnson"}},
		[]any{sql.Named("sqlair_0", "Jimany Johnson")},
	}, {
		"SELECT foo FROM t WHERE x = $M.street, y = $Person.id",
		[]any{Person{}, sqlair.M{}},
		[]any{Person{ID: 666}, sqlair.M{"street": "Highway to Hell"}},
		[]any{sql.Named("sqlair_0", "Highway to Hell"), sql.Named("sqlair_1", 666)},
	}, {
		"SELECT * AS &Address.* FROM t WHERE x = $StringMap.fullname",
		[]any{Address{}, StringMap{}},
		[]any{StringMap{"fullname": "Jimany Johnson"}},
		[]any{sql.Named("sqlair_0", "Jimany Johnson")},
	}, {
		"SELECT foo FROM t WHERE x = $StringMap.street, y = $Person.id",
		[]any{Person{}, StringMap{}},
		[]any{Person{ID: 666}, StringMap{"street": "Highway to Hell"}},
		[]any{sql.Named("sqlair_0", "Highway to Hell"), sql.Named("sqlair_1", 666)},
	}, {
		"INSERT INTO t (*) VALUES ($Person.*)",
		[]any{Person{}},
		[]any{Person{ID: 666, Fullname: "Jim", PostalCode: 10}},
		[]any{sql.Named("sqlair_0", 10), sql.Named("sqlair_1", 666), sql.Named("sqlair_2", "Jim")},
	}, {
		"INSERT INTO t (*) VALUES ($Person.id)",
		[]any{Person{}},
		[]any{Person{ID: 666}},
		[]any{sql.Named("sqlair_0", 666)},
	}, {
		"INSERT INTO t (id) VALUES ($M.*)",
		[]any{sqlair.M{}},
		[]any{sqlair.M{"id": 666}},
		[]any{sql.Named("sqlair_0", 666)},
	}}
	for _, t := range tests {
		parser := expr.NewParser()
		parsedExpr, err := parser.Parse(t.query)
		if err != nil {
			c.Fatal(err)
		}

		preparedExpr, err := parsedExpr.Prepare(t.prepareArgs...)
		if err != nil {
			c.Fatal(err)
		}

		query, err := preparedExpr.Query(t.queryArgs...)
		if err != nil {
			c.Fatal(err)
		}

		c.Assert(query.QueryArgs(), DeepEquals, t.queryValues)
	}
}

func (s *ExprSuite) TestQueryError(c *C) {
	tests := []struct {
		query       string
		prepareArgs []any
		queryArgs   []any
		err         string
	}{{
		query:       "SELECT street FROM t WHERE x = $Address.street, y = $Person.name",
		prepareArgs: []any{Address{}, Person{}},
		queryArgs:   []any{Address{Street: "Dead end road"}},
		err:         `invalid input parameter: type "Person" not passed as a parameter, have: Address`,
	}, {
		query:       "SELECT street FROM t WHERE x = $Address.street, y = $Person.name",
		prepareArgs: []any{Address{}, Person{}},
		queryArgs:   []any{nil, Person{Fullname: "Monty Bingles"}},
		err:         "invalid input parameter: need struct or map, got nil",
	}, {
		query:       "SELECT street FROM t WHERE x = $Address.street, y = $Person.name",
		prepareArgs: []any{Address{}, Person{}},
		queryArgs:   []any{(*Person)(nil)},
		err:         "invalid input parameter: need struct or map, got nil",
	}, {
		query:       "SELECT street FROM t WHERE x = $Address.street",
		prepareArgs: []any{Address{}},
		queryArgs:   []any{8},
		err:         "invalid input parameter: need struct or map, got int",
	}, {
		query:       "SELECT street FROM t WHERE x = $Address.street",
		prepareArgs: []any{Address{}},
		queryArgs:   []any{[]any{}},
		err:         "invalid input parameter: need struct or map, got slice",
	}, {
		query:       "SELECT street FROM t WHERE x = $Address.street",
		prepareArgs: []any{Address{}},
		queryArgs:   []any{Address{}, Person{}},
		err:         "invalid input parameter: Person not referenced in query",
	}, {
		query:       "SELECT * AS &Address.* FROM t WHERE x = $M.Fullname",
		prepareArgs: []any{Address{}, sqlair.M{}},
		queryArgs:   []any{sqlair.M{"fullname": "Jimany Johnson"}},
		err:         `invalid input parameter: map "M" does not contain key "Fullname"`,
	}, {
		query:       "SELECT foo FROM t WHERE x = $M.street, y = $Person.id",
		prepareArgs: []any{Person{}, sqlair.M{}},
		queryArgs:   []any{Person{ID: 666}, sqlair.M{"Street": "Highway to Hell"}},
		err:         `invalid input parameter: map "M" does not contain key "street"`,
	}, {
		query:       "SELECT street FROM t WHERE x = $Address.street, y = $Person.name",
		prepareArgs: []any{Address{}, Person{}},
		queryArgs:   []any{},
		err:         `invalid input parameter: type "Address" not passed as a parameter`,
	}, {
		query:       "SELECT street FROM t WHERE x = $Person.id, y = $Person.name",
		prepareArgs: []any{Person{}},
		queryArgs:   []any{Person{}, Person{}},
		err:         `invalid input parameter: type "Person" provided more than once`,
	}, {
		query:       "INSERT INTO t (id) VALUES ($M.*)",
		prepareArgs: []any{sqlair.M{}},
		queryArgs:   []any{sqlair.M{"di": 666}},
		err:         `invalid input parameter: map "M" does not contain key "id"`,
	}}

	outerP := Person{}
	// Person shadows the Person struct in the tests above
	type Person struct {
		ID         int    `db:"id"`
		Fullname   string `db:"name"`
		PostalCode int    `db:"address_id"`
	}
	shadowedP := Person{}

	testsShadowed := []struct {
		query       string
		prepareArgs []any
		queryArgs   []any
		err         string
	}{{
		query:       "SELECT street FROM t WHERE y = $Person.name",
		prepareArgs: []any{outerP},
		queryArgs:   []any{shadowedP},
		err:         "invalid input parameter: type expr_test.Person not passed as a parameter, have expr_test.Person",
	}}

	tests = append(tests, testsShadowed...)

	for i, t := range tests {
		parser := expr.NewParser()
		parsedExpr, err := parser.Parse(t.query)
		if err != nil {
			c.Fatal(err)
		}

		preparedExpr, err := parsedExpr.Prepare(t.prepareArgs...)
		if err != nil {
			c.Fatal(err)
		}

		_, err = preparedExpr.Query(t.queryArgs...)
		c.Assert(err, ErrorMatches, t.err,
			Commentf("test %d failed:\ninput: %s", i, t.query))
	}
}<|MERGE_RESOLUTION|>--- conflicted
+++ resolved
@@ -477,11 +477,7 @@
 	}, {
 		query:       "SELECT (&Address.*, &Address.id) FROM t",
 		prepareArgs: []any{Address{}, Person{}},
-<<<<<<< HEAD
-		err:         `cannot prepare statement: member "id" of type "Address" appears more than once in outputs`,
-=======
 		err:         `cannot prepare statement: member "id" of type "Address" appears more than once in output expressions`,
->>>>>>> d1c5b3c2
 	}, {
 		query:       "SELECT (p.*, t.name) AS (&Address.*) FROM t",
 		prepareArgs: []any{Address{}},
@@ -493,11 +489,7 @@
 	}, {
 		query:       "SELECT (&Person.*, &Person.*) FROM t",
 		prepareArgs: []any{Address{}, Person{}},
-<<<<<<< HEAD
-		err:         `cannot prepare statement: member "address_id" of type "Person" appears more than once in outputs`,
-=======
 		err:         `cannot prepare statement: member "address_id" of type "Person" appears more than once in output expressions`,
->>>>>>> d1c5b3c2
 	}, {
 		query:       "SELECT (p.*, t.*) AS (&Address.*) FROM t",
 		prepareArgs: []any{Address{}},
@@ -529,15 +521,15 @@
 	}, {
 		query:       "SELECT street FROM t WHERE x = $Address.street",
 		prepareArgs: []any{Person{}},
-		err:         `cannot prepare statement: input expression: type "Address" not passed as a parameter, have Person: $Address.street`,
+		err:         `cannot prepare statement: input expression: type "Address" not passed as a parameter, have "Person": $Address.street`,
 	}, {
 		query:       "SELECT street AS &Address.street FROM t",
 		prepareArgs: []any{},
 		err:         `cannot prepare statement: output expression: type "Address" not passed as a parameter: street AS &Address.street`,
 	}, {
 		query:       "SELECT street AS &Address.id FROM t",
-		prepareArgs: []any{Person{}},
-		err:         `cannot prepare statement: output expression: type "Address" not passed as a parameter, have Person: street AS &Address.id`,
+		prepareArgs: []any{Person{}, Manager{}},
+		err:         `cannot prepare statement: output expression: type "Address" not passed as a parameter, have "Manager", "Person": street AS &Address.id`,
 	}, {
 		query:       "SELECT * AS &Person.* FROM t",
 		prepareArgs: []any{[]any{Person{}}},
@@ -565,35 +557,35 @@
 	}, {
 		query:       "INSERT INTO person (*, postalcode) VALUES ($Person.name, $Address.id)",
 		prepareArgs: []any{Address{}, Person{}},
-		err:         "cannot prepare statement: input expression: (*, postalcode) VALUES ($Person.name, $Address.id): invalid asterisk in expression columns",
+		err:         "cannot prepare statement: input expression: invalid asterisk in columns: (*, postalcode) VALUES ($Person.name, $Address.id)",
 	}, {
 		query:       "INSERT INTO person (name, postalcode) VALUES ($Person.*, $Address.*)",
 		prepareArgs: []any{Address{}, Person{}},
-		err:         "cannot prepare statement: input expression: (name, postalcode) VALUES ($Person.*, $Address.*): invalid asterisk in expression types",
+		err:         "cannot prepare statement: input expression: invalid asterisk in types: (name, postalcode) VALUES ($Person.*, $Address.*)",
 	}, {
 		query:       "INSERT INTO person (postalcode) VALUES ($Person.name, $Address.id)",
 		prepareArgs: []any{Address{}, Person{}},
-		err:         "cannot prepare statement: input expression: (postalcode) VALUES ($Person.name, $Address.id): mismatched number of columns and target types",
+		err:         "cannot prepare statement: input expression: mismatched number of columns and target types: (postalcode) VALUES ($Person.name, $Address.id)",
 	}, {
 		query:       "INSERT INTO person (*) VALUES ($Person.*, $Address.*)",
 		prepareArgs: []any{Address{}, Person{}},
-		err:         `cannot prepare statement: input expression: (*) VALUES ($Person.*, $Address.*): column "id" is set more than once`,
+		err:         `cannot prepare statement: input expression: column "id" is set more than once: (*) VALUES ($Person.*, $Address.*)`,
 	}, {
 		query:       "INSERT INTO person (*) VALUES ($M.name, $Person.name)",
 		prepareArgs: []any{sqlair.M{}, Person{}},
-		err:         `cannot prepare statement: input expression: (*) VALUES ($M.name, $Person.name): column "name" is set more than once`,
+		err:         `cannot prepare statement: input expression: column "name" is set more than once: (*) VALUES ($M.name, $Person.name)`,
 	}, {
 		query:       "INSERT INTO person (id, id) VALUES ($Person.*)",
 		prepareArgs: []any{Person{}},
-		err:         `cannot prepare statement: input expression: (id, id) VALUES ($Person.*): column "id" is set more than once`,
+		err:         `cannot prepare statement: input expression: column "id" is set more than once: (id, id) VALUES ($Person.*)`,
 	}, {
 		query:       "INSERT INTO person (*) VALUES ($M.*)",
 		prepareArgs: []any{sqlair.M{}},
-		err:         `cannot prepare statement: input expression: (*) VALUES ($M.*): map type "M" cannot be used with asterisk`,
+		err:         `cannot prepare statement: input expression: columns must be specified for map with star: (*) VALUES ($M.*)`,
 	}, {
 		query:       "SELECT name FROM person WHERE id = $Person.*",
 		prepareArgs: []any{Person{}},
-		err:         `cannot prepare statement: input expression: $Person.*: invalid asterisk`,
+		err:         `cannot prepare statement: input expression: invalid asterisk: $Person.*`,
 	}, {
 		query:       "SELECT &NoTags.* FROM t",
 		prepareArgs: []any{NoTags{}},
@@ -631,29 +623,17 @@
 		"all output into map star",
 		"SELECT &M.* FROM person WHERE name = 'Fred'",
 		[]any{sqlair.M{}},
-<<<<<<< HEAD
-		`cannot prepare statement: output expression: &M.*: map type "M" cannot be used with asterisk`,
-=======
 		"cannot prepare statement: output expression: columns must be specified for map with star: &M.*",
->>>>>>> d1c5b3c2
 	}, {
 		"all output into map star from table star",
 		"SELECT p.* AS &M.* FROM person WHERE name = 'Fred'",
 		[]any{sqlair.M{}},
-<<<<<<< HEAD
-		`cannot prepare statement: output expression: p.* AS &M.*: map type "M" cannot be used with asterisk`,
-=======
 		"cannot prepare statement: output expression: columns must be specified for map with star: p.* AS &M.*",
->>>>>>> d1c5b3c2
 	}, {
 		"all output into map star from lone star",
 		"SELECT * AS &CustomMap.* FROM person WHERE name = 'Fred'",
 		[]any{CustomMap{}},
-<<<<<<< HEAD
-		`cannot prepare statement: output expression: * AS &CustomMap.*: map type "CustomMap" cannot be used with asterisk`,
-=======
 		"cannot prepare statement: output expression: columns must be specified for map with star: * AS &CustomMap.*",
->>>>>>> d1c5b3c2
 	}, {
 		"invalid map",
 		"SELECT * AS &InvalidMap.* FROM person WHERE name = 'Fred'",
