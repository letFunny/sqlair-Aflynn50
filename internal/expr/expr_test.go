--- conflicted
+++ resolved
@@ -86,8 +86,6 @@
 		and
 		x = y`,
 }, {
-<<<<<<< HEAD
-=======
 	"comments",
 	`SELECT &Person.* -- The line with &Person.* on it
 FROM person /* The start of a multi line comment
@@ -118,7 +116,6 @@
 	[]any{Person{}},
 	`SELECT name AS _sqlair_0, id AS _sqlair_1, id AS _sqlair_2, name AS _sqlair_3 FROM p -- End of the line`,
 }, {
->>>>>>> 6c0db119
 	"quoted io expressions",
 	`SELECT "&notAnOutput.Expression" '&notAnotherOutputExpresion.*' AS literal FROM t WHERE bar = '$NotAn.Input' AND baz = "$NotAnother.Input"`,
 	`[Bypass[SELECT "&notAnOutput.Expression" '&notAnotherOutputExpresion.*' AS literal FROM t WHERE bar = '$NotAn.Input' AND baz = "$NotAnother.Input"]]`,
@@ -324,7 +321,6 @@
 	}, {
 		query: "SELECT foo FROM t WHERE x = '''",
 		err:   "cannot parse expression: column 28: missing closing quote in string literal",
-<<<<<<< HEAD
 	}, {
 		query: `SELECT foo FROM t WHERE x = '''""`,
 		err:   "cannot parse expression: column 28: missing closing quote in string literal",
@@ -332,15 +328,6 @@
 		query: `SELECT foo FROM t WHERE x = """`,
 		err:   "cannot parse expression: column 28: missing closing quote in string literal",
 	}, {
-=======
-	}, {
-		query: `SELECT foo FROM t WHERE x = '''""`,
-		err:   "cannot parse expression: column 28: missing closing quote in string literal",
-	}, {
-		query: `SELECT foo FROM t WHERE x = """`,
-		err:   "cannot parse expression: column 28: missing closing quote in string literal",
-	}, {
->>>>>>> 6c0db119
 		query: `SELECT foo FROM t WHERE x = """''`,
 		err:   "cannot parse expression: column 28: missing closing quote in string literal",
 	}, {
@@ -449,7 +436,6 @@
 		query:       "SELECT * AS &Person.* FROM t",
 		prepareArgs: []any{[]any{Person{}}},
 		err:         `cannot prepare expression: need struct, got slice`,
-<<<<<<< HEAD
 	}, {
 		query:       "SELECT * AS &Person.* FROM t",
 		prepareArgs: []any{&Person{}},
@@ -469,29 +455,7 @@
 	}, {
 		query:       "SELECT * AS &.* FROM t",
 		prepareArgs: []any{struct{ f int }{f: 1}},
-		err:         `cannot prepare expression: cannot use annoymous struct`,
-=======
-	}, {
-		query:       "SELECT * AS &Person.* FROM t",
-		prepareArgs: []any{&Person{}},
-		err:         `cannot prepare expression: need struct, got pointer to struct`,
-	}, {
-		query:       "SELECT * AS &Person.* FROM t",
-		prepareArgs: []any{(*Person)(nil)},
-		err:         `cannot prepare expression: need struct, got pointer to struct`,
-	}, {
-		query:       "SELECT * AS &Person.* FROM t",
-		prepareArgs: []any{map[string]any{}},
-		err:         `cannot prepare expression: need struct, got map`,
-	}, {
-		query:       "SELECT * AS &Person.* FROM t",
-		prepareArgs: []any{nil},
-		err:         `cannot prepare expression: need struct, got nil`,
-	}, {
-		query:       "SELECT * AS &.* FROM t",
-		prepareArgs: []any{struct{ f int }{f: 1}},
 		err:         `cannot prepare expression: cannot use anonymous struct`,
->>>>>>> 6c0db119
 	}}
 
 	for i, test := range tests {
