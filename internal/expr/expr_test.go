--- conflicted
+++ resolved
@@ -101,47 +101,27 @@
 }, {
 	"input v1",
 	"SELECT foo, bar FROM table WHERE foo = $Person.id",
-<<<<<<< HEAD
-	"[Bypass[SELECT foo, bar FROM table WHERE foo = ] Input[Person.id]]",
-	[]any{Person{}},
-	`SELECT foo, bar FROM table WHERE foo = ?`,
-}, {
-	"input v2",
-	"SELECT p FROM person WHERE p.name = $Person.name",
-	"[Bypass[SELECT p FROM person WHERE p.name = ] Input[Person.name]]",
-	[]any{Person{}},
-	`SELECT p FROM person WHERE p.name = ?`,
-}, {
-	"input v3",
-	"SELECT p.*, a.district FROM person AS p JOIN address AS a ON p.address_id = a.id WHERE p.name = $Person.name",
-	"[Bypass[SELECT p.*, a.district FROM person AS p JOIN address AS a ON p.address_id = a.id WHERE p.name = ] Input[Person.name]]",
-	[]any{Person{}},
-	`SELECT p.*, a.district FROM person AS p JOIN address AS a ON p.address_id = a.id WHERE p.name = ?`,
-}, {
-	"output and input",
-	"SELECT &Person.* FROM table WHERE foo = $Address.id",
-	"[Bypass[SELECT ] Output[[] [Person.*]] Bypass[ FROM table WHERE foo = ] Input[Address.id]]",
-	[]any{Person{}, Address{}},
-	`SELECT address_id AS _sqlair_0, id AS _sqlair_1, name AS _sqlair_2 FROM table WHERE foo = ?`,
-=======
 	"[Bypass[SELECT foo, bar FROM table WHERE foo = ] Input[[] [Person.id]]]",
+	[]any{Person{}},
+	`SELECT foo, bar FROM table WHERE foo = @_sqlair_0`,
 }, {
 	"input v2",
 	"SELECT p FROM person WHERE p.name = $Person.name",
 	"[Bypass[SELECT p FROM person WHERE p.name = ] Input[[] [Person.name]]]",
+	[]any{Person{}},
+	`SELECT p FROM person WHERE p.name = @_sqlair_0`,
 }, {
 	"input v3",
 	"SELECT p.*, a.district FROM person AS p JOIN address AS a ON p.address_id = a.id WHERE p.name = $Person.name",
 	"[Bypass[SELECT p.*, a.district FROM person AS p JOIN address AS a ON p.address_id = a.id WHERE p.name = ] Input[[] [Person.name]]]",
-}, {
-	"output and input",
-	"SELECT &Person.* FROM table WHERE foo = $Address.id",
-	"[Bypass[SELECT ] Output[[] [Person.*]] Bypass[ FROM table WHERE foo = ] Input[[] [Address.id]]]",
+	[]any{Person{}},
+	`SELECT p.*, a.district FROM person AS p JOIN address AS a ON p.address_id = a.id WHERE p.name = @_sqlair_0`,
 }, {
 	"star output and input",
 	"SELECT &Person.* FROM table WHERE foo = $Address.id",
 	"[Bypass[SELECT ] Output[[] [Person.*]] Bypass[ FROM table WHERE foo = ] Input[[] [Address.id]]]",
->>>>>>> a8169982
+	[]any{Person{}, Address{}},
+	`SELECT address_id AS _sqlair_0, id AS _sqlair_1, name AS _sqlair_2 FROM table WHERE foo = @_sqlair_0`,
 }, {
 	"output and quote",
 	"SELECT foo, bar, &Person.id FROM table WHERE foo = 'xx'",
@@ -223,43 +203,27 @@
 }, {
 	"complex query v3",
 	"SELECT p.* AS &Person.*, (a.district, a.street) AS &Address.* FROM person AS p JOIN address AS a ON p.address_id = a.id WHERE p.name IN (SELECT name FROM table WHERE table.n = $Person.name)",
-<<<<<<< HEAD
-	"[Bypass[SELECT ] Output[[p.*] [Person.*]] Bypass[, ] Output[[a.district a.street] [Address.*]] Bypass[ FROM person AS p JOIN address AS a ON p.address_id = a.id WHERE p.name IN (SELECT name FROM table WHERE table.n = ] Input[Person.name] Bypass[)]]",
-	[]any{Person{}, Address{}},
-	`SELECT p.address_id AS _sqlair_0, p.id AS _sqlair_1, p.name AS _sqlair_2, a.district AS _sqlair_3, a.street AS _sqlair_4 FROM person AS p JOIN address AS a ON p.address_id = a.id WHERE p.name IN (SELECT name FROM table WHERE table.n = ?)`,
-}, {
-	"complex query v4",
-	"SELECT p.* AS &Person.*, (a.district, a.street) AS &Address.* FROM person WHERE p.name IN (SELECT name FROM table WHERE table.n = $Person.name) UNION SELECT p.* AS &Person.*, (a.district, a.street) AS &Address.* FROM person WHERE p.name IN (SELECT name FROM table WHERE table.n = $Person.name)",
-	"[Bypass[SELECT ] Output[[p.*] [Person.*]] Bypass[, ] Output[[a.district a.street] [Address.*]] Bypass[ FROM person WHERE p.name IN (SELECT name FROM table WHERE table.n = ] Input[Person.name] Bypass[) UNION SELECT ] Output[[p.*] [Person.*]] Bypass[, ] Output[[a.district a.street] [Address.*]] Bypass[ FROM person WHERE p.name IN (SELECT name FROM table WHERE table.n = ] Input[Person.name] Bypass[)]]",
-	[]any{Person{}, Address{}},
-	`SELECT p.address_id AS _sqlair_0, p.id AS _sqlair_1, p.name AS _sqlair_2, a.district AS _sqlair_3, a.street AS _sqlair_4 FROM person WHERE p.name IN (SELECT name FROM table WHERE table.n = ?) UNION SELECT p.address_id AS _sqlair_5, p.id AS _sqlair_6, p.name AS _sqlair_7, a.district AS _sqlair_8, a.street AS _sqlair_9 FROM person WHERE p.name IN (SELECT name FROM table WHERE table.n = ?)`,
-}, {
-	"complex query v5",
-	"SELECT p.* AS &Person.*, &District.* FROM person AS p JOIN address AS a ON p.address_id = a.id WHERE p.name = $Person.name AND p.address_id = $Person.address_id",
-	"[Bypass[SELECT ] Output[[p.*] [Person.*]] Bypass[, ] Output[[] [District.*]] Bypass[ FROM person AS p JOIN address AS a ON p.address_id = a.id WHERE p.name = ] Input[Person.name] Bypass[ AND p.address_id = ] Input[Person.address_id]]",
-	[]any{Person{}, District{}},
-	`SELECT p.address_id AS _sqlair_0, p.id AS _sqlair_1, p.name AS _sqlair_2,  FROM person AS p JOIN address AS a ON p.address_id = a.id WHERE p.name = ? AND p.address_id = ?`,
-}, {
-	"complex query v6",
-	"SELECT p.* AS &Person.*, FROM person AS p INNER JOIN address AS a ON p.address_id = $Address.id WHERE p.name = $Person.name AND p.address_id = $Person.address_id",
-	"[Bypass[SELECT ] Output[[p.*] [Person.*]] Bypass[, FROM person AS p INNER JOIN address AS a ON p.address_id = ] Input[Address.id] Bypass[ WHERE p.name = ] Input[Person.name] Bypass[ AND p.address_id = ] Input[Person.address_id]]",
-	[]any{Person{}, Address{}},
-	`SELECT p.address_id AS _sqlair_0, p.id AS _sqlair_1, p.name AS _sqlair_2, FROM person AS p INNER JOIN address AS a ON p.address_id = ? WHERE p.name = ? AND p.address_id = ?`,
-=======
 	"[Bypass[SELECT ] Output[[p.*] [Person.*]] Bypass[, ] Output[[a.district a.street] [Address.*]] Bypass[ FROM person AS p JOIN address AS a ON p.address_id = a.id WHERE p.name IN (SELECT name FROM table WHERE table.n = ] Input[[] [Person.name]] Bypass[)]]",
+	[]any{Person{}, Address{}},
+	`SELECT p.address_id AS _sqlair_0, p.id AS _sqlair_1, p.name AS _sqlair_2, a.district AS _sqlair_3, a.street AS _sqlair_4 FROM person AS p JOIN address AS a ON p.address_id = a.id WHERE p.name IN (SELECT name FROM table WHERE table.n = @_sqlair_0)`,
 }, {
 	"complex query v4",
 	"SELECT p.* AS &Person.*, (a.district, a.street) AS &Address.* FROM person WHERE p.name IN (SELECT name FROM table WHERE table.n = $Person.name) UNION SELECT p.* AS &Person.*, (a.district, a.street) AS &Address.* FROM person WHERE p.name IN (SELECT name FROM table WHERE table.n = $Person.name)",
 	"[Bypass[SELECT ] Output[[p.*] [Person.*]] Bypass[, ] Output[[a.district a.street] [Address.*]] Bypass[ FROM person WHERE p.name IN (SELECT name FROM table WHERE table.n = ] Input[[] [Person.name]] Bypass[) UNION SELECT ] Output[[p.*] [Person.*]] Bypass[, ] Output[[a.district a.street] [Address.*]] Bypass[ FROM person WHERE p.name IN (SELECT name FROM table WHERE table.n = ] Input[[] [Person.name]] Bypass[)]]",
+	[]any{Person{}, Address{}},
+	`SELECT p.address_id AS _sqlair_0, p.id AS _sqlair_1, p.name AS _sqlair_2, a.district AS _sqlair_3, a.street AS _sqlair_4 FROM person WHERE p.name IN (SELECT name FROM table WHERE table.n = @_sqlair_0) UNION SELECT p.address_id AS _sqlair_5, p.id AS _sqlair_6, p.name AS _sqlair_7, a.district AS _sqlair_8, a.street AS _sqlair_9 FROM person WHERE p.name IN (SELECT name FROM table WHERE table.n = @_sqlair_1)`,
 }, {
 	"complex query v5",
-	"SELECT p.* AS &Person.*, a.district AS &District.* FROM person AS p JOIN address AS a ON p.address_id = a.id WHERE p.name = $Person.name AND p.address_id = $Person.address_id",
-	"[Bypass[SELECT ] Output[[p.*] [Person.*]] Bypass[, ] Output[[a.district] [District.*]] Bypass[ FROM person AS p JOIN address AS a ON p.address_id = a.id WHERE p.name = ] Input[[] [Person.name]] Bypass[ AND p.address_id = ] Input[[] [Person.address_id]]]",
+	"SELECT p.* AS &Person.*, &District.* FROM person AS p JOIN address AS a ON p.address_id = a.id WHERE p.name = $Person.name AND p.address_id = $Person.address_id",
+	"[Bypass[SELECT ] Output[[p.*] [Person.*]] Bypass[, ] Output[[] [District.*]] Bypass[ FROM person AS p JOIN address AS a ON p.address_id = a.id WHERE p.name = ] Input[[] [Person.name]] Bypass[ AND p.address_id = ] Input[[] [Person.address_id]]]",
+	[]any{Person{}, District{}},
+	`SELECT p.address_id AS _sqlair_0, p.id AS _sqlair_1, p.name AS _sqlair_2,  FROM person AS p JOIN address AS a ON p.address_id = a.id WHERE p.name = @_sqlair_0 AND p.address_id = @_sqlair_1`,
 }, {
 	"complex query v6",
-	"SELECT p.* AS &Person.*, a.district AS &District.* FROM person AS p INNER JOIN address AS a ON p.address_id = $Address.id WHERE p.name = $Person.name AND p.address_id = $Person.address_id",
-	"[Bypass[SELECT ] Output[[p.*] [Person.*]] Bypass[, ] Output[[a.district] [District.*]] Bypass[ FROM person AS p INNER JOIN address AS a ON p.address_id = ] Input[[] [Address.id]] Bypass[ WHERE p.name = ] Input[[] [Person.name]] Bypass[ AND p.address_id = ] Input[[] [Person.address_id]]]",
->>>>>>> a8169982
+	"SELECT p.* AS &Person.*, FROM person AS p INNER JOIN address AS a ON p.address_id = $Address.id WHERE p.name = $Person.name AND p.address_id = $Person.address_id",
+	"[Bypass[SELECT ] Output[[p.*] [Person.*]] Bypass[, FROM person AS p INNER JOIN address AS a ON p.address_id = ] Input[[] [Address.id]] Bypass[ WHERE p.name = ] Input[[] [Person.name]] Bypass[ AND p.address_id = ] Input[[] [Person.address_id]]]",
+	[]any{Person{}, Address{}},
+	`SELECT p.address_id AS _sqlair_0, p.id AS _sqlair_1, p.name AS _sqlair_2, FROM person AS p INNER JOIN address AS a ON p.address_id = @_sqlair_0 WHERE p.name = @_sqlair_1 AND p.address_id = @_sqlair_2`,
 }, {
 	"join v1",
 	"SELECT p.* AS &Person.*, m.* AS &Manager.* FROM person AS p JOIN person AS m ON p.manager_id = m.id WHERE p.name = 'Fred'",
@@ -273,25 +237,23 @@
 	[]any{},
 	"SELECT person.*, address.district FROM person JOIN address ON person.address_id = address.id WHERE person.name = 'Fred'",
 }, {
-<<<<<<< HEAD
-	"insert",
-	"INSERT INTO person (name) VALUES $Person.name",
-	"[Bypass[INSERT INTO person (name) VALUES ] Input[Person.name]]",
-	[]any{Person{}},
-	`INSERT INTO person (name) VALUES ?`,
-=======
 	"insert v1",
 	"INSERT INTO person (*) VALUES ($Person.*)",
 	"[Bypass[INSERT INTO person ] Input[[*] [Person.*]]]",
+	[]any{Person{}},
+	`INSERT INTO person (address_id, id, name) VALUES (@_sqlair_0, @_sqlair_1, @_sqlair_2)`,
 }, {
 	"insert v2",
 	"INSERT INTO person (name, id) VALUES ($Person.*)",
 	"[Bypass[INSERT INTO person ] Input[[name id] [Person.*]]]",
+	[]any{Person{}},
+	`INSERT INTO person (name, id) VALUES (@_sqlair_0, @_sqlair_1)`,
 }, {
 	"insert v3",
 	"INSERT INTO person (name, postalcode) VALUES ($Person.name, $Address.id)",
 	"[Bypass[INSERT INTO person ] Input[[name postalcode] [Person.name Address.id]]]",
->>>>>>> a8169982
+	[]any{Person{}, Address{}},
+	`INSERT INTO person (name, postalcode) VALUES (@_sqlair_0, @_sqlair_1)`,
 }, {
 	"ignore dollar v1",
 	"SELECT $ FROM moneytable",
@@ -313,13 +275,9 @@
 }, {
 	"input with no space",
 	"SELECT p.*, a.district FROM person AS p WHERE p.name=$Person.name",
-<<<<<<< HEAD
-	"[Bypass[SELECT p.*, a.district FROM person AS p WHERE p.name=] Input[Person.name]]",
-	[]any{Person{}},
-	`SELECT p.*, a.district FROM person AS p WHERE p.name=?`,
-=======
 	"[Bypass[SELECT p.*, a.district FROM person AS p WHERE p.name=] Input[[] [Person.name]]]",
->>>>>>> a8169982
+	[]any{Person{}},
+	`SELECT p.*, a.district FROM person AS p WHERE p.name=@_sqlair_0`,
 }, {
 	"escaped double quote",
 	`SELECT foo FROM t WHERE t.p = "Jimmy ""Quickfingers"" Jones"`,
@@ -341,13 +299,9 @@
 }, {
 	"update",
 	"UPDATE person SET person.address_id = $Address.id WHERE person.id = $Person.id",
-<<<<<<< HEAD
-	"[Bypass[UPDATE person SET person.address_id = ] Input[Address.id] Bypass[ WHERE person.id = ] Input[Person.id]]",
-	[]any{Person{}, Address{}},
-	`UPDATE person SET person.address_id = ? WHERE person.id = ?`,
-=======
 	"[Bypass[UPDATE person SET person.address_id = ] Input[[] [Address.id]] Bypass[ WHERE person.id = ] Input[[] [Person.id]]]",
->>>>>>> a8169982
+	[]any{Person{}, Address{}},
+	`UPDATE person SET person.address_id = @_sqlair_0 WHERE person.id = @_sqlair_1`,
 }}
 
 func (s *ExprSuite) TestRound(c *C) {
@@ -365,7 +319,7 @@
 		}
 
 		if preparedExpr, err = parsedExpr.Prepare(test.prepareArgs...); err != nil {
-			c.Errorf("test %d failed (Prepare):\nsummary: %s\ninput: %s\nexpected: %s\nerr: %s\n", i, test.summary, test.input, test.expectedPrepared, err)
+			c.Errorf("test %d failed (Prepare):\nsummary: %s\ninput:    %s\nexpected: %s\nerr: %s\n", i, test.summary, test.input, test.expectedPrepared, err)
 		} else {
 			c.Check(preparedExpr.SQL, Equals, test.expectedPrepared,
 				Commentf("test %d failed (Prepare):\nsummary: %s\ninput: %s\nexpected: %s\nactual:   %s\n", i, test.summary, test.input, test.expectedPrepared, preparedExpr.SQL))
@@ -473,19 +427,10 @@
 
 func (s *ExprSuite) TestPrepareMismatchedStructName(c *C) {
 	testList := []struct {
-		sql     string
-		structs []any
+		sql              string
+		structs          []any
+		expectedPrepared string
 	}{{
-<<<<<<< HEAD
-		sql:     "SELECT street FROM t WHERE x = $Address.street",
-		structs: []any{Person{ID: 1}},
-	}, {
-		sql:     "SELECT street AS &Address.street FROM t",
-		structs: []any{},
-	}, {
-		sql:     "SELECT street AS &Address.id FROM t",
-		structs: []any{Person{ID: 1}},
-=======
 		"SELECT street FROM t WHERE x = $Address.street",
 		[]any{Address{}},
 		"SELECT street FROM t WHERE x = @[a-zA-Z_0-9]+",
@@ -509,18 +454,19 @@
 		"INSERT INTO person (name, postalcode) VALUES ($Person.name, $Address.id)",
 		[]any{Person{}, Address{}},
 		`INSERT INTO person \(name, postalcode\) VALUES \(@[a-zA-Z_0-9]+, @[a-zA-Z_0-9]+\)`,
->>>>>>> a8169982
 	}}
 
-	for i, test := range testList {
+	for _, test := range testList {
 		parser := expr.NewParser()
 		parsedExpr, err := parser.Parse(test.sql)
 		if err != nil {
 			c.Fatal(err)
 		}
-		_, err = parsedExpr.Prepare(test.structs...)
-		c.Assert(err, ErrorMatches, `cannot prepare expression: type [a-zA-Z_\.0-9]+ unknown, have: .*`,
-			Commentf("test %d failed:\nsql: '%s'\nstructs: '%+v'", i, test.sql, test.structs))
+		preparedExpr, err := parsedExpr.Prepare(Address{}, Person{})
+		if err != nil {
+			c.Fatal(err)
+		}
+		c.Assert(preparedExpr.SQL, Matches, test.expectedPrepared)
 	}
 
 }
@@ -549,7 +495,6 @@
 		_, err = parsedExpr.Prepare(test.structs...)
 		c.Assert(err, ErrorMatches, `cannot prepare expression: type [a-zA-Z_\.0-9]+ has no "[a-zA-Z_\.0-9]+" db tag`,
 			Commentf("test %d failed:\nsql: '%s'\nstructs:'%+v'", i, test.sql, test.structs))
-
 	}
 }
 
@@ -566,6 +511,21 @@
 	}, {
 		sql:     "SELECT p.* AS &Address.street FROM t",
 		structs: []any{Address{}},
+	}, {
+		sql:     "INSERT INTO person (*, postalcode) VALUES ($Person.name, $Address.id)",
+		structs: []any{Address{}, Person{}},
+	}, {
+		sql:     "INSERT INTO person (name, postalcode) VALUES ($Person.*, $Address.*)",
+		structs: []any{Address{}, Person{}},
+	}, {
+		sql:     "INSERT INTO person (*) VALUES ($Person.id)",
+		structs: []any{Person{}},
+	}, {
+		sql:     "INSERT INTO person (name, postalcode) VALUES ($Person.*, $Address.*)",
+		structs: []any{Address{}, Person{}},
+	}, {
+		sql:     "SELECT street FROM t WHERE x = $Address.*",
+		structs: []any{Address{}},
 	}}
 
 	for i, test := range testList {
@@ -574,13 +534,9 @@
 		if err != nil {
 			c.Fatal(err)
 		}
-<<<<<<< HEAD
 		_, err = parsedExpr.Prepare(test.structs...)
-		c.Assert(err, ErrorMatches, "cannot prepare expression: invalid asterisk in output expression: .*",
+		c.Assert(err, ErrorMatches, "cannot prepare expression: invalid asterisk in input|output expression: .*",
 			Commentf("test %d failed:\nsql: '%s'\nstructs:'%+v'", i, test.sql, test.structs))
-=======
-		c.Assert(preparedExpr.SQL, Matches, test.expectedPrepared)
->>>>>>> a8169982
 	}
 }
 
@@ -611,17 +567,6 @@
 	}
 }
 
-<<<<<<< HEAD
-func (s *ExprSuite) TestPrepareMismatchedColsAndTargs(c *C) {
-=======
-func (s *ExprSuite) TestMissingTagInput(c *C) {
-	sql := "SELECT street FROM t WHERE x = $Address.number"
-	parser := expr.NewParser()
-	parsedExpr, err := parser.Parse(sql)
-	_, err = parsedExpr.Prepare(Address{ID: 1})
-	c.Assert(err, ErrorMatches, `cannot prepare expression: type Address has no "number" db tag`)
-}
-
 func (s *ExprSuite) TestMismatchedColNum(c *C) {
 	sql := "INSERT INTO person (postalcode) VALUES ($Person.name, $Address.id)"
 	parser := expr.NewParser()
@@ -630,32 +575,15 @@
 	c.Assert(err, ErrorMatches, `cannot prepare expression: mismatched number of inputs and cols in input expression: .*`)
 }
 
-func (s *ExprSuite) TestPrepareInvalidAsteriskPlacement(c *C) {
->>>>>>> a8169982
+func (s *ExprSuite) TestPrepareMismatchedColsAndTargs(c *C) {
 	testList := []struct {
 		sql     string
 		structs []any
 	}{{
-<<<<<<< HEAD
 		sql:     "SELECT (p.name, t.id) AS &Address.id FROM t",
 		structs: []any{Address{}},
 	}, {
 		sql:     "SELECT p.name AS (&Address.district, &Address.street) FROM t",
-=======
-		sql:     "INSERT INTO person (*, postalcode) VALUES ($Person.name, $Address.id)",
-		structs: []any{Address{}, Person{}},
-	}, {
-		sql:     "INSERT INTO person (name, postalcode) VALUES ($Person.*, $Address.*)",
-		structs: []any{Address{}, Person{}},
-	}, {
-		sql:     "INSERT INTO person (*) VALUES ($Person.id)",
-		structs: []any{Person{}},
-	}, {
-		sql:     "INSERT INTO person (name, postalcode) VALUES ($Person.*, $Address.*)",
-		structs: []any{Address{}, Person{}},
-	}, {
-		sql:     "SELECT street FROM t WHERE x = $Address.*",
->>>>>>> a8169982
 		structs: []any{Address{}},
 	}}
 
@@ -666,106 +594,100 @@
 			c.Fatal(err)
 		}
 		_, err = parsedExpr.Prepare(test.structs...)
-<<<<<<< HEAD
+
 		c.Assert(err, ErrorMatches, "cannot prepare expression: mismatched number of cols and targets in output expression: .*",
 			Commentf("test %d failed:\nsql: '%s'\nstructs:'%+v'", i, test.sql, test.structs))
 	}
 }
 
-// func (s *ExprSuite) TestValidComplete(c *C) {
-// 	testList := []struct {
-// 		input          string
-// 		prepareArgs    []any
-// 		completeArgs   []any
-// 		completeValues []any
-// 	}{{
-// 		"SELECT * AS &Address.* FROM t WHERE x = $Person.name",
-// 		[]any{Address{}, Person{}},
-// 		[]any{Person{Fullname: "Jimany Johnson"}},
-// 		[]any{"Jimany Johnson"},
-// 	}, {
-// 		"SELECT foo FROM t WHERE x = $Address.street, y = $Person.id",
-// 		[]any{Person{}, Address{}},
-// 		[]any{Person{ID: 666}, Address{Street: "Highway to Hell"}},
-// 		[]any{"Highway to Hell", 666},
-// 	}}
-// 	for _, test := range testList {
-// 		parser := expr.NewParser()
-// 		parsedExpr, err := parser.Parse(test.input)
-// 		if err != nil {
-// 			c.Fatal(err)
-// 		}
-//
-// 		preparedExpr, err := parsedExpr.Prepare(test.prepareArgs...)
-// 		if err != nil {
-// 			c.Fatal(err)
-// 		}
-//
-// 		completedExpr, err := preparedExpr.Complete(test.completeArgs...)
-// 		if err != nil {
-// 			c.Fatal(err)
-// 		}
-//
-// 		c.Assert(completedExpr.InputValues, DeepEquals, test.completeValues)
-// 	}
-// }
-//
-// func (s *ExprSuite) TestCompleteMissingParameter(c *C) {
-// 	sql := "SELECT street FROM t WHERE x = $Address.street, y = $Person.name"
-// 	parser := expr.NewParser()
-// 	parsedExpr, err := parser.Parse(sql)
-// 	if err != nil {
-// 		c.Fatal(err)
-// 	}
-//
-// 	preparedExpr, err := parsedExpr.Prepare(Address{}, Person{})
-// 	if err != nil {
-// 		c.Fatal(err)
-// 	}
-// 	_, err = preparedExpr.Complete(Address{Street: "Dead end road"})
-// 	c.Assert(err, ErrorMatches, `cannot complete expression: type "Person" not passed as a parameter`)
-// }
-//
-// func (s *ExprSuite) TestCompleteNilType(c *C) {
-// 	sql := "SELECT street FROM t WHERE x = $Address.street, y = $Person.name"
-// 	parser := expr.NewParser()
-// 	parsedExpr, err := parser.Parse(sql)
-// 	if err != nil {
-// 		c.Fatal(err)
-// 	}
-// 	preparedExpr, err := parsedExpr.Prepare(Address{}, Person{})
-// 	if err != nil {
-// 		c.Fatal(err)
-// 	}
-// 	_, err = preparedExpr.Complete(nil, Person{Fullname: "Monty Bingles"})
-// 	c.Assert(err, ErrorMatches, "cannot complete expression: cannot reflect nil value")
-// }
-//
-// func (s *ExprSuite) TestCompleteDifferentType(c *C) {
-// 	sql := "SELECT street FROM t WHERE y = $Person.name"
-// 	outerP := Person{}
-// 	//type Person struct{}
-// 	type Person struct {
-// 		ID         int    `db:"id"`
-// 		Fullname   string `db:"name"`
-// 		PostalCode int    `db:"address_id"`
-// 	}
-// 	shadowedP := Person{}
-// 	parser := expr.NewParser()
-// 	parsedExpr, err := parser.Parse(sql)
-// 	if err != nil {
-// 		c.Fatal(err)
-// 	}
-// 	preparedExpr, err := parsedExpr.Prepare(outerP)
-// 	if err != nil {
-// 		c.Fatal(err)
-// 	}
-// 	_, err = preparedExpr.Complete(shadowedP)
-// 	c.Assert(err, ErrorMatches, `cannot complete expression: type "Person" is not the type passed to Prepare`)
-// }
-=======
-		c.Assert(err, ErrorMatches, "cannot prepare expression: invalid asterisk in input expression: .*",
-			Commentf("test %d failed:\nsql: '%s'\nstructs:'%+v'", i, test.sql, test.structs))
-	}
-}
->>>>>>> a8169982
+func (s *ExprSuite) TestValidComplete(c *C) {
+	testList := []struct {
+		input          string
+		prepareArgs    []any
+		completeArgs   []any
+		completeValues []any
+	}{{
+		"SELECT * AS &Address.* FROM t WHERE x = $Person.name",
+		[]any{Address{}, Person{}},
+		[]any{Person{Fullname: "Jimany Johnson"}},
+		[]any{"Jimany Johnson"},
+	}, {
+		"SELECT foo FROM t WHERE x = $Address.street, y = $Person.id",
+		[]any{Person{}, Address{}},
+		[]any{Person{ID: 666}, Address{Street: "Highway to Hell"}},
+		[]any{"Highway to Hell", 666},
+	}}
+	for _, test := range testList {
+		parser := expr.NewParser()
+		parsedExpr, err := parser.Parse(test.input)
+		if err != nil {
+			c.Fatal(err)
+		}
+
+		preparedExpr, err := parsedExpr.Prepare(test.prepareArgs...)
+		if err != nil {
+			c.Fatal(err)
+		}
+
+		inputVals, err := preparedExpr.Complete(test.completeArgs...)
+		if err != nil {
+			c.Fatal(err)
+		}
+
+		c.Assert(inputVals, DeepEquals, test.completeValues)
+	}
+}
+
+func (s *ExprSuite) TestCompleteMissingParameter(c *C) {
+	sql := "SELECT street FROM t WHERE x = $Address.street, y = $Person.name"
+	parser := expr.NewParser()
+	parsedExpr, err := parser.Parse(sql)
+	if err != nil {
+		c.Fatal(err)
+	}
+
+	preparedExpr, err := parsedExpr.Prepare(Address{}, Person{})
+	if err != nil {
+		c.Fatal(err)
+	}
+	_, err = preparedExpr.Complete(Address{Street: "Dead end road"})
+	c.Assert(err, ErrorMatches, `type Person not passed as a parameter`)
+}
+
+func (s *ExprSuite) TestCompleteNilType(c *C) {
+	sql := "SELECT street FROM t WHERE x = $Address.street, y = $Person.name"
+	parser := expr.NewParser()
+	parsedExpr, err := parser.Parse(sql)
+	if err != nil {
+		c.Fatal(err)
+	}
+	preparedExpr, err := parsedExpr.Prepare(Address{}, Person{})
+	if err != nil {
+		c.Fatal(err)
+	}
+	_, err = preparedExpr.Complete(nil, Person{Fullname: "Monty Bingles"})
+	c.Assert(err, ErrorMatches, "nil parameter")
+}
+
+func (s *ExprSuite) TestCompleteDifferentType(c *C) {
+	sql := "SELECT street FROM t WHERE y = $Person.name"
+	outerP := Person{}
+	//type Person struct{}
+	type Person struct {
+		ID         int    `db:"id"`
+		Fullname   string `db:"name"`
+		PostalCode int    `db:"address_id"`
+	}
+	shadowedP := Person{}
+	parser := expr.NewParser()
+	parsedExpr, err := parser.Parse(sql)
+	if err != nil {
+		c.Fatal(err)
+	}
+	preparedExpr, err := parsedExpr.Prepare(outerP)
+	if err != nil {
+		c.Fatal(err)
+	}
+	_, err = preparedExpr.Complete(shadowedP)
+	c.Assert(err, ErrorMatches, `type Person not passed as a parameter`)
+}