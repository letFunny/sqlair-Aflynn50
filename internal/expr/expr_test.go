--- conflicted
+++ resolved
@@ -175,11 +175,7 @@
 }, {
 	"map input and output",
 	"SELECT (p.name, a.id) AS (&M.*), street AS &StringMap.*, &IntMap.id FROM person, address a WHERE name = $M.name",
-<<<<<<< HEAD
 	"[Bypass[SELECT ] Output[[p.name a.id] [M.*]] Bypass[, ] Output[[street] [StringMap.*]] Bypass[, ] Output[[] [IntMap.id]] Bypass[ FROM person, address a WHERE name = ] Input[[] [M.name]]]",
-=======
-	"[Bypass[SELECT ] Output[[p.name a.id] [M.*]] Bypass[, ] Output[[street] [StringMap.*]] Bypass[, ] Output[[] [IntMap.id]] Bypass[ FROM person, address a WHERE name = ] Input[M.name]]",
->>>>>>> 9b82306b
 	[]any{sqlair.M{}, IntMap{}, StringMap{}},
 	"SELECT p.name AS _sqlair_0, a.id AS _sqlair_1, street AS _sqlair_2, id AS _sqlair_3 FROM person, address a WHERE name = @sqlair_0",
 }, {
@@ -212,7 +208,6 @@
 	"[Bypass[SELECT (] Output[[] [Address.street]] Bypass[, ] Output[[] [Person.id]] Bypass[) FROM address AS a WHERE p.name = 'Fred']]",
 	[]any{Address{}, Person{}},
 	"SELECT (street AS _sqlair_0, id AS _sqlair_1) FROM address AS a WHERE p.name = 'Fred'",
-<<<<<<< HEAD
 }, {
 	"multicolumn input v1",
 	"INSERT INTO person (*) VALUES ($Address.street, $Person.*, $M.team)",
@@ -237,8 +232,6 @@
 	"[Bypass[INSERT INTO person ] Input[[*] [Person.address_id Address.street]]]",
 	[]any{Address{}, Person{}},
 	"INSERT INTO person (address_id, street) VALUES (@sqlair_0, @sqlair_1)",
-=======
->>>>>>> 9b82306b
 }, {
 	"complex query v1",
 	"SELECT p.* AS &Person.*, (a.district, a.street) AS (&Address.*), (5+7), (col1 * col2) AS calculated_value FROM person AS p JOIN address AS a ON p.address_id = a.id WHERE p.name = 'Fred'",
@@ -254,21 +247,13 @@
 }, {
 	"complex query v3",
 	"SELECT p.* AS &Person.*, (a.district, a.street) AS (&Address.*) FROM person AS p JOIN address AS a ON p.address_id = a.id WHERE p.name IN (SELECT name FROM table WHERE table.n = $Person.name)",
-<<<<<<< HEAD
 	"[Bypass[SELECT ] Output[[p.*] [Person.*]] Bypass[, ] Output[[a.district a.street] [Address.*]] Bypass[ FROM person AS p JOIN address AS a ON p.address_id = a.id WHERE p.name IN (SELECT name FROM table WHERE table.n = ] Input[[] [Person.name]] Bypass[)]]",
-=======
-	"[Bypass[SELECT ] Output[[p.*] [Person.*]] Bypass[, ] Output[[a.district a.street] [Address.*]] Bypass[ FROM person AS p JOIN address AS a ON p.address_id = a.id WHERE p.name IN (SELECT name FROM table WHERE table.n = ] Input[Person.name] Bypass[)]]",
->>>>>>> 9b82306b
 	[]any{Person{}, Address{}},
 	`SELECT p.address_id AS _sqlair_0, p.id AS _sqlair_1, p.name AS _sqlair_2, a.district AS _sqlair_3, a.street AS _sqlair_4 FROM person AS p JOIN address AS a ON p.address_id = a.id WHERE p.name IN (SELECT name FROM table WHERE table.n = @sqlair_0)`,
 }, {
 	"complex query v4",
 	"SELECT p.* AS &Person.* FROM person WHERE p.name IN (SELECT name FROM table WHERE table.n = $Person.name) UNION SELECT (a.district, a.street) AS (&Address.*) FROM person WHERE p.name IN (SELECT name FROM table WHERE table.n = $Person.name)",
-<<<<<<< HEAD
 	"[Bypass[SELECT ] Output[[p.*] [Person.*]] Bypass[ FROM person WHERE p.name IN (SELECT name FROM table WHERE table.n = ] Input[[] [Person.name]] Bypass[) UNION SELECT ] Output[[a.district a.street] [Address.*]] Bypass[ FROM person WHERE p.name IN (SELECT name FROM table WHERE table.n = ] Input[[] [Person.name]] Bypass[)]]",
-=======
-	"[Bypass[SELECT ] Output[[p.*] [Person.*]] Bypass[ FROM person WHERE p.name IN (SELECT name FROM table WHERE table.n = ] Input[Person.name] Bypass[) UNION SELECT ] Output[[a.district a.street] [Address.*]] Bypass[ FROM person WHERE p.name IN (SELECT name FROM table WHERE table.n = ] Input[Person.name] Bypass[)]]",
->>>>>>> 9b82306b
 	[]any{Person{}, Address{}},
 	`SELECT p.address_id AS _sqlair_0, p.id AS _sqlair_1, p.name AS _sqlair_2 FROM person WHERE p.name IN (SELECT name FROM table WHERE table.n = @sqlair_0) UNION SELECT a.district AS _sqlair_3, a.street AS _sqlair_4 FROM person WHERE p.name IN (SELECT name FROM table WHERE table.n = @sqlair_1)`,
 }, {
@@ -436,15 +421,12 @@
 		query: "SELECT foo FROM t WHERE x = $Address",
 		err:   `cannot parse expression: column 36: unqualified type, expected Address.* or Address.<db tag>`,
 	}, {
-<<<<<<< HEAD
 		query: "INSERT INTO person (*) VALUES $Person.*",
 		err:   `cannot parse expression: column 39: missing parentheses around types after "VALUES"`,
 	}, {
 		query: "INSERT INTO person (name, id) VALUES $Person.*",
 		err:   `cannot parse expression: column 46: missing parentheses around types after "VALUES"`,
 	}, {
-=======
->>>>>>> 9b82306b
 		query: "SELECT name AS (&Person.*)",
 		err:   `cannot parse expression: column 26: unexpected parentheses around types after "AS"`,
 	}, {
