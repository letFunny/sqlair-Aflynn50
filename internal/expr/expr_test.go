--- conflicted
+++ resolved
@@ -230,13 +230,8 @@
 	`SELECT p.address_id AS _sqlair_0, p.id AS _sqlair_1, p.name AS _sqlair_2, a.district AS _sqlair_3, a.street AS _sqlair_4 FROM person AS p JOIN address AS a ON p.address_id = a.id WHERE p.name IN (SELECT name FROM table WHERE table.n = @sqlair_0)`,
 }, {
 	"complex query v4",
-<<<<<<< HEAD
-	"SELECT p.* AS &Person.*, (a.district, a.street) AS &Address.* FROM person WHERE p.name IN (SELECT name FROM table WHERE table.n = $Person.name) UNION SELECT p.* AS &Person.*, (a.district, a.street) AS &Address.* FROM person WHERE p.name IN (SELECT name FROM table WHERE table.n = $Person.name)",
-	"[Bypass[SELECT ] Output[[p.*] [Person.*]] Bypass[, ] Output[[a.district a.street] [Address.*]] Bypass[ FROM person WHERE p.name IN (SELECT name FROM table WHERE table.n = ] Input[[] [Person.name]] Bypass[) UNION SELECT ] Output[[p.*] [Person.*]] Bypass[, ] Output[[a.district a.street] [Address.*]] Bypass[ FROM person WHERE p.name IN (SELECT name FROM table WHERE table.n = ] Input[[] [Person.name]] Bypass[)]]",
-=======
 	"SELECT p.* AS &Person.* FROM person WHERE p.name IN (SELECT name FROM table WHERE table.n = $Person.name) UNION SELECT (a.district, a.street) AS &Address.* FROM person WHERE p.name IN (SELECT name FROM table WHERE table.n = $Person.name)",
-	"[Bypass[SELECT ] Output[[p.*] [Person.*]] Bypass[ FROM person WHERE p.name IN (SELECT name FROM table WHERE table.n = ] Input[Person.name] Bypass[) UNION SELECT ] Output[[a.district a.street] [Address.*]] Bypass[ FROM person WHERE p.name IN (SELECT name FROM table WHERE table.n = ] Input[Person.name] Bypass[)]]",
->>>>>>> 6912f8c7
+	"[Bypass[SELECT ] Output[[p.*] [Person.*]] Bypass[ FROM person WHERE p.name IN (SELECT name FROM table WHERE table.n = ] Input[[] [Person.name]] Bypass[) UNION SELECT ] Output[[a.district a.street] [Address.*]] Bypass[ FROM person WHERE p.name IN (SELECT name FROM table WHERE table.n = ] Input[[] [Person.name]] Bypass[)]]",
 	[]any{Person{}, Address{}},
 	`SELECT p.address_id AS _sqlair_0, p.id AS _sqlair_1, p.name AS _sqlair_2 FROM person WHERE p.name IN (SELECT name FROM table WHERE table.n = @sqlair_0) UNION SELECT a.district AS _sqlair_3, a.street AS _sqlair_4 FROM person WHERE p.name IN (SELECT name FROM table WHERE table.n = @sqlair_1)`,
 }, {
@@ -449,11 +444,11 @@
 	}{{
 		query:       "SELECT (p.name, t.id) AS &Address.id FROM t",
 		prepareArgs: []any{Address{}},
-		err:         "cannot prepare expression: cannot match columns to types in output expression: (p.name, t.id) AS &Address.id",
+		err:         "cannot prepare expression: mismatched number of columns and targets in output expression: (p.name, t.id) AS &Address.id",
 	}, {
 		query:       "SELECT p.name AS (&Address.district, &Address.street) FROM t",
 		prepareArgs: []any{Address{}},
-		err:         "cannot prepare expression: cannot match columns to types in output expression: p.name AS (&Address.district, &Address.street)",
+		err:         "cannot prepare expression: mismatched number of columns and targets in output expression: p.name AS (&Address.district, &Address.street)",
 	}, {
 		query:       "SELECT (&Address.*, &Address.id) FROM t",
 		prepareArgs: []any{Address{}, Person{}},
@@ -541,11 +536,11 @@
 	}, {
 		query:       "INSERT INTO person (name, postalcode) VALUES ($Person.*, $Address.*)",
 		prepareArgs: []any{Address{}, Person{}},
-		err:         "cannot prepare expression: cannot match columns to types in input expression: (name, postalcode) VALUES ($Person.*, $Address.*)",
+		err:         "cannot prepare expression: invalid asterisk in input expression types: (name, postalcode) VALUES ($Person.*, $Address.*)",
 	}, {
 		query:       "INSERT INTO person (postalcode) VALUES ($Person.name, $Address.id)",
 		prepareArgs: []any{Address{}, Person{}},
-		err:         "cannot prepare expression: cannot match columns to types in input expression: (postalcode) VALUES ($Person.name, $Address.id)",
+		err:         "cannot prepare expression: mismatched number of columns and targets in input expression: (postalcode) VALUES ($Person.name, $Address.id)",
 	}}
 
 	for i, test := range tests {
