--- conflicted
+++ resolved
@@ -418,21 +418,12 @@
 	}
 }
 
-<<<<<<< HEAD
-func (s *ExprSuite) TestValidComplete(c *C) {
+func (s *ExprSuite) TestValidQuery(c *C) {
 	tests := []struct {
-		query          string
-		prepareArgs    []any
-		completeArgs   []any
-		completeValues []any
-=======
-func (s *ExprSuite) TestValidQuery(c *C) {
-	testList := []struct {
-		sql         string
+		query       string
 		prepareArgs []any
 		queryArgs   []any
 		queryValues []any
->>>>>>> 03690f47
 	}{{
 		"SELECT * AS &Address.* FROM t WHERE x = $Person.name",
 		[]any{Address{}, Person{}},
@@ -461,93 +452,56 @@
 			c.Fatal(err)
 		}
 
-<<<<<<< HEAD
-		completedExpr, err := preparedExpr.Complete(t.completeArgs...)
-=======
-		query, err := preparedExpr.Query(test.queryArgs...)
->>>>>>> 03690f47
+		query, err := preparedExpr.Query(t.queryArgs...)
 		if err != nil {
 			c.Fatal(err)
 		}
 
-<<<<<<< HEAD
-		c.Assert(expr.CompletedArgs(completedExpr), DeepEquals, t.completeValues)
-	}
-}
-
-func (s *ExprSuite) TestCompleteError(c *C) {
+		c.Assert(query.QueryArgs(), DeepEquals, t.queryValues)
+	}
+}
+
+func (s *ExprSuite) TestQueryError(c *C) {
 	tests := []struct {
-		query        string
-		prepareArgs  []any
-		completeArgs []any
-		err          string
-	}{{
-		query:        "SELECT street FROM t WHERE x = $Address.street, y = $Person.name",
-		prepareArgs:  []any{Address{}, Person{}},
-		completeArgs: []any{Address{Street: "Dead end road"}},
-		err:          `invalid input parameter: type "Person" not passed as a parameter, have: Address`,
-	}, {
-		query:        "SELECT street FROM t WHERE x = $Address.street, y = $Person.name",
-		prepareArgs:  []any{Address{}, Person{}},
-		completeArgs: []any{nil, Person{Fullname: "Monty Bingles"}},
-		err:          "invalid input parameter: need struct, got nil",
-	}, {
-		query:        "SELECT street FROM t WHERE x = $Address.street, y = $Person.name",
-		prepareArgs:  []any{Address{}, Person{}},
-		completeArgs: []any{(*Person)(nil)},
-		err:          "invalid input parameter: need struct, got nil",
-	}, {
-		query:        "SELECT street FROM t WHERE x = $Address.street",
-		prepareArgs:  []any{Address{}},
-		completeArgs: []any{8},
-		err:          "invalid input parameter: need struct, got int",
-	}, {
-		query:        "SELECT street FROM t WHERE x = $Address.street",
-		prepareArgs:  []any{Address{}},
-		completeArgs: []any{map[string]any{}},
-		err:          "invalid input parameter: need struct, got map",
-	}, {
-		query:        "SELECT street FROM t WHERE x = $Address.street, y = $Person.name",
-		prepareArgs:  []any{Address{}, Person{}},
-		completeArgs: []any{},
-		err:          `invalid input parameter: type "Address" not passed as a parameter`,
-	}, {
-		query:        "SELECT street FROM t WHERE x = $Person.id, y = $Person.name",
-		prepareArgs:  []any{Person{}},
-		completeArgs: []any{Person{}, Person{}},
-		err:          `invalid input parameter: type "Person" provided more than once, rename one of them`,
-=======
-		c.Assert(query.QueryArgs(), DeepEquals, test.queryValues)
-	}
-}
-
-func (s *ExprSuite) TestQueryError(c *C) {
-	testList := []struct {
-		sql         string
+		query       string
 		prepareArgs []any
 		queryArgs   []any
 		err         string
 	}{{
-		sql:         "SELECT street FROM t WHERE x = $Address.street, y = $Person.name",
+		query:       "SELECT street FROM t WHERE x = $Address.street, y = $Person.name",
 		prepareArgs: []any{Address{}, Person{}},
 		queryArgs:   []any{Address{Street: "Dead end road"}},
-		err:         "invalid input parameter: type Person not found, have: Address",
-	}, {
-		sql:         "SELECT street FROM t WHERE x = $Address.street, y = $Person.name",
+		err:         `invalid input parameter: type "Person" not passed as a parameter, have: Address`,
+	}, {
+		query:       "SELECT street FROM t WHERE x = $Address.street, y = $Person.name",
 		prepareArgs: []any{Address{}, Person{}},
 		queryArgs:   []any{nil, Person{Fullname: "Monty Bingles"}},
-		err:         "invalid input parameter: need valid struct, got nil",
-	}, {
-		sql:         "SELECT street FROM t WHERE x = $Address.street",
+		err:         "invalid input parameter: need struct, got nil",
+	}, {
+		query:       "SELECT street FROM t WHERE x = $Address.street, y = $Person.name",
+		prepareArgs: []any{Address{}, Person{}},
+		queryArgs:   []any{(*Person)(nil)},
+		err:         "invalid input parameter: need struct, got nil",
+	}, {
+		query:       "SELECT street FROM t WHERE x = $Address.street",
 		prepareArgs: []any{Address{}},
 		queryArgs:   []any{8},
 		err:         "invalid input parameter: need struct, got int",
 	}, {
-		sql:         "SELECT street FROM t WHERE x = $Address.street",
+		query:       "SELECT street FROM t WHERE x = $Address.street",
 		prepareArgs: []any{Address{}},
 		queryArgs:   []any{map[string]any{}},
 		err:         "invalid input parameter: need struct, got map",
->>>>>>> 03690f47
+	}, {
+		query:       "SELECT street FROM t WHERE x = $Address.street, y = $Person.name",
+		prepareArgs: []any{Address{}, Person{}},
+		queryArgs:   []any{},
+		err:         `invalid input parameter: type "Address" not passed as a parameter`,
+	}, {
+		query:       "SELECT street FROM t WHERE x = $Person.id, y = $Person.name",
+		prepareArgs: []any{Person{}},
+		queryArgs:   []any{Person{}, Person{}},
+		err:         `invalid input parameter: type "Person" provided more than once, rename one of them`,
 	}}
 
 	outerP := Person{}
@@ -559,29 +513,16 @@
 	}
 	shadowedP := Person{}
 
-<<<<<<< HEAD
 	testsShadowed := []struct {
-		query        string
-		prepareArgs  []any
-		completeArgs []any
-		err          string
-	}{{
-		query:        "SELECT street FROM t WHERE y = $Person.name",
-		prepareArgs:  []any{outerP},
-		completeArgs: []any{shadowedP},
-		err:          "invalid input parameter: type expr_test.Person not passed as a parameter, have expr_test.Person",
-=======
-	testListShadowed := []struct {
-		sql         string
+		query       string
 		prepareArgs []any
 		queryArgs   []any
 		err         string
 	}{{
-		sql:         "SELECT street FROM t WHERE y = $Person.name",
+		query:       "SELECT street FROM t WHERE y = $Person.name",
 		prepareArgs: []any{outerP},
 		queryArgs:   []any{shadowedP},
-		err:         "invalid input parameter: type expr_test.Person not found, have expr_test.Person",
->>>>>>> 03690f47
+		err:         "invalid input parameter: type expr_test.Person not passed as a parameter, have expr_test.Person",
 	}}
 
 	tests = append(tests, testsShadowed...)
@@ -601,6 +542,5 @@
 		_, err = preparedExpr.Query(t.queryArgs...)
 		c.Assert(err, ErrorMatches, t.err,
 			Commentf("test %d failed:\ninput: %s", i, t.query))
-
 	}
 }