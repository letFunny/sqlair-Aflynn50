--- conflicted
+++ resolved
@@ -549,43 +549,9 @@
 		structs:  []any{Address{}, Person{}},
 		errorstr: "cannot prepare expression: cannot match columns to targets in: (postalcode) VALUES ($Person.name, $Address.id)",
 	}, {
-<<<<<<< HEAD
-		sql:     "SELECT (name, p.*) AS (&Person.id, &Person.*) FROM t",
-		structs: []any{Address{}, Person{}},
-	}}
-
-	for i, test := range testList {
-		parser := expr.NewParser()
-		parsedExpr, err := parser.Parse(test.sql)
-		if err != nil {
-			c.Fatal(err)
-		}
-		_, err = parsedExpr.Prepare(test.structs...)
-		c.Assert(err, ErrorMatches, "cannot prepare expression: invalid asterisk in output expression: .*",
-			Commentf("test %d failed:\nsql: '%s'\nstructs:'%+v'", i, test.sql, test.structs))
-	}
-}
-
-func (s *ExprSuite) TestMismatchedColNum(c *C) {
-	sql := "INSERT INTO person (postalcode) VALUES ($Person.name, $Address.id)"
-	parser := expr.NewParser()
-	parsedExpr, _ := parser.Parse(sql)
-	_, err := parsedExpr.Prepare(Address{ID: 1}, Person{Fullname: "jim"})
-	c.Assert(err, ErrorMatches, `cannot prepare expression: mismatched number of inputs and cols in input expression: .*`)
-}
-
-func (s *ExprSuite) TestPrepareMismatchedColsAndTargs(c *C) {
-	testList := []struct {
-		sql     string
-		structs []any
-	}{{
-		sql:     "SELECT (p.name, t.id) AS &Address.id FROM t",
-		structs: []any{Address{}},
-=======
 		sql:      "SELECT (p.name, t.id) AS &Address.id FROM t",
 		structs:  []any{Address{}},
 		errorstr: "cannot prepare expression: cannot match columns to targets in: (p.name, t.id) AS &Address.id",
->>>>>>> ac5f405b
 	}, {
 		sql:      "SELECT p.name AS (&Address.district, &Address.street) FROM t",
 		structs:  []any{Address{}},
