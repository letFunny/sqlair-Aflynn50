package expr

import (
	"fmt"
)

// A QueryPart represents a section of a parsed SQL statement, which forms
// a complete query when processed together with its surrounding parts, in
// their correct order.
type queryPart interface {
	// String returns the part's representation for debugging purposes.
	String() string

	// marker method
	part()
}

// FullName represents a table column or a Go type identifier.
type fullName struct {
	prefix, name string
}

func (fn fullName) String() string {
	if fn.prefix == "" {
		return fn.name
	} else if fn.name == "" {
		return fn.prefix
	}
	return fn.prefix + "." + fn.name
}

// inputPart represents a named parameter that will be sent to the database
// while performing the query.
type inputPart struct {
<<<<<<< HEAD
	typ fullName
	raw string
}

func (p *inputPart) String() string {
	return fmt.Sprintf("Input[%+v]", p.typ)
=======
	sourceType fullName
	raw        string
}

func (p *inputPart) String() string {
	return fmt.Sprintf("Input[%+v]", p.sourceType)
>>>>>>> ea01cec4
}

func (p *inputPart) part() {}

// outputPart represents a named target output variable in the SQL expression,
// as well as the source table and column where it will be read from.
type outputPart struct {
<<<<<<< HEAD
	columns []fullName
	types   []fullName
	raw     string
}

func (p *outputPart) String() string {
	return fmt.Sprintf("Output[%+v %+v]", p.columns, p.types)
=======
	sourceColumns []fullName
	targetTypes   []fullName
	raw           string
}

func (p *outputPart) String() string {
	return fmt.Sprintf("Output[%+v %+v]", p.sourceColumns, p.targetTypes)
>>>>>>> ea01cec4
}

func (p *outputPart) part() {}

// bypassPart represents a part of the expression that we want to pass to the
// backend database verbatim.
type bypassPart struct {
	chunk string
}

func (p *bypassPart) String() string {
	return "Bypass[" + p.chunk + "]"
}

func (p *bypassPart) part() {}<|MERGE_RESOLUTION|>--- conflicted
+++ resolved
@@ -32,21 +32,12 @@
 // inputPart represents a named parameter that will be sent to the database
 // while performing the query.
 type inputPart struct {
-<<<<<<< HEAD
-	typ fullName
-	raw string
-}
-
-func (p *inputPart) String() string {
-	return fmt.Sprintf("Input[%+v]", p.typ)
-=======
 	sourceType fullName
 	raw        string
 }
 
 func (p *inputPart) String() string {
 	return fmt.Sprintf("Input[%+v]", p.sourceType)
->>>>>>> ea01cec4
 }
 
 func (p *inputPart) part() {}
@@ -54,15 +45,6 @@
 // outputPart represents a named target output variable in the SQL expression,
 // as well as the source table and column where it will be read from.
 type outputPart struct {
-<<<<<<< HEAD
-	columns []fullName
-	types   []fullName
-	raw     string
-}
-
-func (p *outputPart) String() string {
-	return fmt.Sprintf("Output[%+v %+v]", p.columns, p.types)
-=======
 	sourceColumns []fullName
 	targetTypes   []fullName
 	raw           string
@@ -70,7 +52,6 @@
 
 func (p *outputPart) String() string {
 	return fmt.Sprintf("Output[%+v %+v]", p.sourceColumns, p.targetTypes)
->>>>>>> ea01cec4
 }
 
 func (p *outputPart) part() {}
