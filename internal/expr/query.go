package expr

import (
	"database/sql"
	"fmt"
	"reflect"
	"strconv"
	"strings"
)

func (qe *QueryExpr) QuerySQL() string {
	return qe.sql
}

func (qe *QueryExpr) QueryArgs() []any {
	return qe.args
}

func (qe *QueryExpr) HasOutputs() bool {
	return len(qe.outputs) > 0
}

type QueryExpr struct {
	sql     string
	args    []any
	outputs []typeMember
}

// Query returns a query expression ready for execution, using the provided values to
// substitute the input placeholders in the prepared expression. These placeholders use
// the syntax "$Person.fullname", where Person would be a type such as:
//
//	type Person struct {
//	        Name string `db:"fullname"`
//	}
func (pe *PreparedExpr) Query(args ...any) (ce *QueryExpr, err error) {
	defer func() {
		if err != nil {
			err = fmt.Errorf("invalid input parameter: %s", err)
		}
	}()

	var inQuery = make(map[reflect.Type]bool)
	for _, typeMember := range pe.inputs {
		inQuery[typeMember.outerType()] = true
	}

	var typeValue = make(map[reflect.Type]reflect.Value)
	var typeNames []string
	for _, arg := range args {
		v := reflect.ValueOf(arg)
		if v.Kind() == reflect.Invalid || (v.Kind() == reflect.Pointer && v.IsNil()) {
			return nil, fmt.Errorf("need struct or map, got nil")
		}
		v = reflect.Indirect(v)
		t := v.Type()
		if v.Kind() != reflect.Struct && v.Kind() != reflect.Map {
			return nil, fmt.Errorf("need struct or map, got %s", t.Kind())
		}
		if _, ok := typeValue[t]; ok {
			return nil, fmt.Errorf("type %q provided more than once", t.Name())
		}
		typeValue[t] = v
		typeNames = append(typeNames, t.Name())
		if !inQuery[t] {
			// Check if we have a type with the same name from a different package.
			for _, typeMember := range pe.inputs {
				if t.Name() == typeMember.outerType().Name() {
					return nil, fmt.Errorf("type %s not passed as a parameter, have %s", typeMember.outerType().String(), t.String())
				}
			}
			return nil, fmt.Errorf("%s not referenced in query", t.Name())
		}
	}

	// Query parameteres.
	qargs := []any{}
<<<<<<< HEAD
	argCount := 0
	for _, typeMember := range pe.inputs {
=======
	for i, typeMember := range pe.inputs {
>>>>>>> 763bcaa5
		outerType := typeMember.outerType()
		v, ok := typeValue[outerType]
		if !ok {
			if len(typeNames) == 0 {
				return nil, fmt.Errorf(`type %q not passed as a parameter`, outerType.Name())
<<<<<<< HEAD
			} else {
				return nil, fmt.Errorf(`type %q not passed as a parameter, have: %s`, outerType.Name(), strings.Join(typeNames, ", "))
			}
		}
		var val reflect.Value
		switch tm := typeMember.(type) {
		case structField:
			val = v.FieldByIndex(tm.index)
			qargs = append(qargs, sql.Named("sqlair_"+strconv.Itoa(argCount), val.Interface()))
			argCount++
		case mapKey:
			val = v.MapIndex(reflect.ValueOf(tm.name))
			if val.Kind() == reflect.Invalid {
				return nil, fmt.Errorf(`map %q does not contain key %q`, outerType.Name(), tm.name)
			}
			if val.Kind() == reflect.Slice {
				if !tm.canBeSlice {
					return nil, fmt.Errorf(`map value %q: cannot use slice as argument`, tm.name)
				}
				for i := 0; i < val.Len(); i++ {
					sval := val.Index(i)
					qargs = append(qargs, sql.Named("sqlair_"+strconv.Itoa(argCount), sval.Interface()))
					argCount++
				}
			} else {
				qargs = append(qargs, sql.Named("sqlair_"+strconv.Itoa(argCount), val.Interface()))
				argCount++
			}
		}
=======
			} else {
				return nil, fmt.Errorf(`type %q not passed as a parameter, have: %s`, outerType.Name(), strings.Join(typeNames, ", "))
			}
		}
		var val reflect.Value
		switch tm := typeMember.(type) {
		case structField:
			val = v.FieldByIndex(tm.index)
		case mapKey:
			val = v.MapIndex(reflect.ValueOf(tm.name))
			if val.Kind() == reflect.Invalid {
				return nil, fmt.Errorf(`map %q does not contain key %q`, outerType.Name(), tm.name)
			}
		}
		qargs = append(qargs, sql.Named("sqlair_"+strconv.Itoa(i), val.Interface()))
>>>>>>> 763bcaa5
	}
	return &QueryExpr{outputs: pe.outputs, sql: pe.sql, args: qargs}, nil
}

// ScanArgs returns list of pointers to the struct fields that are listed in qe.outputs.
// All the structs and maps mentioned in the query must be in outputArgs.
<<<<<<< HEAD
func (qe *QueryExpr) ScanArgs(columns []string, outputArgs []any) ([]any, func(), error) {
=======
func (qe *QueryExpr) ScanArgs(columns []string, outputArgs []any) (scanArgs []any, onSuccess func(), err error) {
>>>>>>> 763bcaa5
	var typesInQuery = []string{}
	var inQuery = make(map[reflect.Type]bool)
	for _, typeMember := range qe.outputs {
		outerType := typeMember.outerType()
		if ok := inQuery[outerType]; !ok {
			inQuery[outerType] = true
			typesInQuery = append(typesInQuery, outerType.Name())
		}
	}

	type mapSetInfo struct {
		keyVal  reflect.Value
		scanVal reflect.Value
		mapVal  reflect.Value
	}
	var mapSetInfos = []mapSetInfo{}
	var typeDest = make(map[reflect.Type]reflect.Value)
	outputVals := []reflect.Value{}
	for _, outputArg := range outputArgs {
		if outputArg == nil {
			return nil, nil, fmt.Errorf("need map or pointer to struct, got nil")
		}
		outputVal := reflect.ValueOf(outputArg)
		k := outputVal.Kind()
		if k != reflect.Map {
			if k != reflect.Pointer {
				return nil, nil, fmt.Errorf("need map or pointer to struct, got %s", k)
			}
			if outputVal.IsNil() {
				return nil, nil, fmt.Errorf("got nil pointer")
			}
			outputVal = outputVal.Elem()
			k = outputVal.Kind()
			if k != reflect.Struct && k != reflect.Map {
				return nil, nil, fmt.Errorf("need map or pointer to struct, got pointer to %s", k)
			}
		}
		if !inQuery[outputVal.Type()] {
			return nil, nil, fmt.Errorf("type %q does not appear in query, have: %s", outputVal.Type().Name(), strings.Join(typesInQuery, ", "))
		}
		if _, ok := typeDest[outputVal.Type()]; ok {
			return nil, nil, fmt.Errorf("type %q provided more than once, rename one of them", outputVal.Type().Name())
		}
		typeDest[outputVal.Type()] = outputVal
		outputVals = append(outputVals, outputVal)
	}

	// Generate the pointers.
	var ptrs = []any{}
	for _, column := range columns {
		idx, ok := markerIndex(column)
		if !ok {
			// Columns not mentioned in output expressions are scanned into x.
			var x any
			ptrs = append(ptrs, &x)
			continue
		}
		if idx >= len(qe.outputs) {
			return nil, nil, fmt.Errorf("internal error: sqlair column not in outputs (%d>=%d)", idx, len(qe.outputs))
		}
		typeMember := qe.outputs[idx]
		outputVal, ok := typeDest[typeMember.outerType()]
		if !ok {
			return nil, nil, fmt.Errorf("type %q found in query but not passed to get", typeMember.outerType().Name())
		}
		switch tm := typeMember.(type) {
		case structField:
			val := outputVal.FieldByIndex(tm.index)
			if !val.CanSet() {
				return nil, nil, fmt.Errorf("internal error: cannot set field %s of struct %s", tm.name, tm.structType.Name())
			}
			ptrs = append(ptrs, val.Addr().Interface())
		case mapKey:
			scanVal := reflect.New(tm.mapType.Elem()).Elem()
			ptrs = append(ptrs, scanVal.Addr().Interface())
			mapSetInfos = append(mapSetInfos, mapSetInfo{keyVal: reflect.ValueOf(tm.name), scanVal: scanVal, mapVal: outputVal})
		}
	}

<<<<<<< HEAD
	onSuccess := func() {
=======
	onSuccess = func() {
>>>>>>> 763bcaa5
		for _, mi := range mapSetInfos {
			mi.mapVal.SetMapIndex(mi.keyVal, mi.scanVal)
		}
	}

	return ptrs, onSuccess, nil
}<|MERGE_RESOLUTION|>--- conflicted
+++ resolved
@@ -75,18 +75,13 @@
 
 	// Query parameteres.
 	qargs := []any{}
-<<<<<<< HEAD
 	argCount := 0
 	for _, typeMember := range pe.inputs {
-=======
-	for i, typeMember := range pe.inputs {
->>>>>>> 763bcaa5
 		outerType := typeMember.outerType()
 		v, ok := typeValue[outerType]
 		if !ok {
 			if len(typeNames) == 0 {
 				return nil, fmt.Errorf(`type %q not passed as a parameter`, outerType.Name())
-<<<<<<< HEAD
 			} else {
 				return nil, fmt.Errorf(`type %q not passed as a parameter, have: %s`, outerType.Name(), strings.Join(typeNames, ", "))
 			}
@@ -116,34 +111,13 @@
 				argCount++
 			}
 		}
-=======
-			} else {
-				return nil, fmt.Errorf(`type %q not passed as a parameter, have: %s`, outerType.Name(), strings.Join(typeNames, ", "))
-			}
-		}
-		var val reflect.Value
-		switch tm := typeMember.(type) {
-		case structField:
-			val = v.FieldByIndex(tm.index)
-		case mapKey:
-			val = v.MapIndex(reflect.ValueOf(tm.name))
-			if val.Kind() == reflect.Invalid {
-				return nil, fmt.Errorf(`map %q does not contain key %q`, outerType.Name(), tm.name)
-			}
-		}
-		qargs = append(qargs, sql.Named("sqlair_"+strconv.Itoa(i), val.Interface()))
->>>>>>> 763bcaa5
 	}
 	return &QueryExpr{outputs: pe.outputs, sql: pe.sql, args: qargs}, nil
 }
 
 // ScanArgs returns list of pointers to the struct fields that are listed in qe.outputs.
 // All the structs and maps mentioned in the query must be in outputArgs.
-<<<<<<< HEAD
-func (qe *QueryExpr) ScanArgs(columns []string, outputArgs []any) ([]any, func(), error) {
-=======
 func (qe *QueryExpr) ScanArgs(columns []string, outputArgs []any) (scanArgs []any, onSuccess func(), err error) {
->>>>>>> 763bcaa5
 	var typesInQuery = []string{}
 	var inQuery = make(map[reflect.Type]bool)
 	for _, typeMember := range qe.outputs {
@@ -223,11 +197,7 @@
 		}
 	}
 
-<<<<<<< HEAD
-	onSuccess := func() {
-=======
 	onSuccess = func() {
->>>>>>> 763bcaa5
 		for _, mi := range mapSetInfos {
 			mi.mapVal.SetMapIndex(mi.keyVal, mi.scanVal)
 		}
