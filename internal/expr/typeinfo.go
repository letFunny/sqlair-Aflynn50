package expr

import (
	"fmt"
	"reflect"
	"regexp"
	"sort"
	"strings"
	"sync"
)

type typeMember interface {
	outerType() reflect.Type

	memberName() string

	// string representation for error messages.
	string() string
}

type mapKey struct {
	name        string
	mapType     reflect.Type
	listAllowed bool
}

func (mk *mapKey) outerType() reflect.Type {
	return mk.mapType
}

func (mk *mapKey) memberName() string {
	return mk.name
}

func (mk *mapKey) string() string {
	return mk.mapType.Name() + "." + mk.name
}

// structField represents reflection information about a field from some struct type.
type structField struct {
	name string

	// The type of the containing struct.
	structType reflect.Type

	// Index for Type.Field.
	index int

	// The tag assosiated with this field
	tag string

	// OmitEmpty is true when "omitempty" is
	// a property of the field's "db" tag.
	omitEmpty bool
}

func (f *structField) outerType() reflect.Type {
	return f.structType
}

func (f *structField) memberName() string {
	return f.tag
}

<<<<<<< HEAD
func (f *structField) string() string {
	return f.structType.Name() + "." + f.tag
}

=======
>>>>>>> 9eaf48c6
type sliceType struct {
	sliceType reflect.Type
}

func (st *sliceType) outerType() reflect.Type {
	return st.sliceType
}

<<<<<<< HEAD
func (st *sliceType) memberName() string {
	return ""
}

func (st *sliceType) string() string {
	return st.sliceType.Name()
}

=======
func (f *sliceType) memberName() string {
	return ""
}

>>>>>>> 9eaf48c6
// typeInfo exposes useful information about types used in SQLair queries.
type typeInfo interface {
	typ() reflect.Type

	// typeMember returns the type member associated with a given column name.
	typeMember(member string) (typeMember, error)

	// getAllMembers returns all members a type associated with column names.
	getAllMembers() ([]typeMember, error)
}

type structInfo struct {
	structType reflect.Type

	// Ordered list of tags
	tags []string

	tagToField map[string]*structField
}

func (si *structInfo) typ() reflect.Type {
	return si.structType
}

func (si *structInfo) typeMember(member string) (typeMember, error) {
	tm, ok := si.tagToField[member]
	if !ok {
		return nil, fmt.Errorf(`type %q has no %q db tag`, si.structType.Name(), member)
	}
	return tm, nil
}

func (si *structInfo) getAllMembers() ([]typeMember, error) {
	if len(si.tags) == 0 {
		return nil, fmt.Errorf(`no "db" tags found in struct %q`, si.structType.Name())
	}

	tms := []typeMember{}
	for _, tag := range si.tags {
		tms = append(tms, si.tagToField[tag])
	}
	return tms, nil
}

var _ typeInfo = &structInfo{}

type mapInfo struct {
	mapType reflect.Type
}

func (mi *mapInfo) typ() reflect.Type {
	return mi.mapType
}

func (mi *mapInfo) typeMember(member string) (typeMember, error) {
	return &mapKey{name: member, mapType: mi.mapType}, nil
}

func (mi *mapInfo) getAllMembers() ([]typeMember, error) {
	return nil, fmt.Errorf(`columns must be specified for map with star`)
}

var _ typeInfo = &mapInfo{}

type sliceInfo struct {
	sliceType reflect.Type
}

func (si *sliceInfo) typ() reflect.Type {
	return si.sliceType
}

func (si *sliceInfo) typeMember(member string) (typeMember, error) {
	return nil, fmt.Errorf(`slice has no named member`)
}

func (si *sliceInfo) getAllMembers() ([]typeMember, error) {
	return []typeMember{&sliceType{sliceType: si.sliceType}}, nil
}

<<<<<<< HEAD
=======
var _ typeInfo = &sliceInfo{}

>>>>>>> 9eaf48c6
var cacheMutex sync.RWMutex
var cache = make(map[reflect.Type]typeInfo)

// Reflect will return the typeInfo of a given type,
// generating and caching as required.
func getTypeInfo(value any) (typeInfo, error) {
	if value == (any)(nil) {
		return nil, fmt.Errorf("cannot reflect nil value")
	}

	t := reflect.TypeOf(value)

	cacheMutex.RLock()
	typeInfo, found := cache[t]
	cacheMutex.RUnlock()
	if found {
		return typeInfo, nil
	}

	typeInfo, err := generateTypeInfo(t)
	if err != nil {
		return nil, err
	}

	cacheMutex.Lock()
	cache[t] = typeInfo
	cacheMutex.Unlock()

	return typeInfo, nil
}

// generate produces and returns reflection information for the input
// reflect.Value that is specifically required for SQLair operation.
func generateTypeInfo(t reflect.Type) (typeInfo, error) {
	switch t.Kind() {
	case reflect.Map:
		if t.Key().Kind() != reflect.String {
			return nil, fmt.Errorf(`map type %s must have key type string, found type %s`, t.Name(), t.Key().Kind())
		}
		return &mapInfo{mapType: t}, nil
	case reflect.Struct:
		info := structInfo{
			tagToField: make(map[string]*structField),
			structType: t,
		}
		tags := []string{}

		for i := 0; i < t.NumField(); i++ {
			f := t.Field(i)
			// Fields without a "db" tag are outside of SQLair's remit.
			tag := f.Tag.Get("db")
			if tag == "" {
				continue
			}
			if !f.IsExported() {
				return nil, fmt.Errorf("field %q of struct %s not exported", f.Name, t.Name())
			}

			tag, omitEmpty, err := parseTag(tag)
			if err != nil {
				return nil, fmt.Errorf("cannot parse tag for field %s.%s: %s", t.Name(), f.Name, err)
			}
			tags = append(tags, tag)
			info.tagToField[tag] = &structField{
				name:       f.Name,
				index:      i,
				omitEmpty:  omitEmpty,
				tag:        tag,
				structType: t,
			}
		}

		sort.Strings(tags)
		info.tags = tags

		return &info, nil
	case reflect.Slice, reflect.Array:
		return &sliceInfo{sliceType: t}, nil
	default:
		return nil, fmt.Errorf("internal error: cannot obtain type information for type that is not map or struct: %s.", t)
	}
}

// This expression should be aligned with the bytes we allow in isNameByte in
// the parser.
var validColNameRx = regexp.MustCompile(`^([a-zA-Z_])+([a-zA-Z_0-9])*$`)

// parseTag parses the input tag string and returns its
// name and whether it contains the "omitempty" option.
func parseTag(tag string) (string, bool, error) {
	options := strings.Split(tag, ",")

	var omitEmpty bool
	if len(options) > 1 {
		for _, flag := range options[1:] {
			if flag == "omitempty" {
				omitEmpty = true
			} else {
				return "", omitEmpty, fmt.Errorf("unsupported flag %q in tag %q", flag, tag)
			}
		}
	}

	name := options[0]
	if len(name) == 0 {
		return "", false, fmt.Errorf("empty db tag")
	}

	if !validColNameRx.MatchString(name) {
		return "", false, fmt.Errorf("invalid column name in 'db' tag: %q", name)
	}

	return name, omitEmpty, nil
}<|MERGE_RESOLUTION|>--- conflicted
+++ resolved
@@ -19,9 +19,8 @@
 }
 
 type mapKey struct {
-	name        string
-	mapType     reflect.Type
-	listAllowed bool
+	name    string
+	mapType reflect.Type
 }
 
 func (mk *mapKey) outerType() reflect.Type {
@@ -62,13 +61,10 @@
 	return f.tag
 }
 
-<<<<<<< HEAD
 func (f *structField) string() string {
 	return f.structType.Name() + "." + f.tag
 }
 
-=======
->>>>>>> 9eaf48c6
 type sliceType struct {
 	sliceType reflect.Type
 }
@@ -77,7 +73,6 @@
 	return st.sliceType
 }
 
-<<<<<<< HEAD
 func (st *sliceType) memberName() string {
 	return ""
 }
@@ -86,12 +81,6 @@
 	return st.sliceType.Name()
 }
 
-=======
-func (f *sliceType) memberName() string {
-	return ""
-}
-
->>>>>>> 9eaf48c6
 // typeInfo exposes useful information about types used in SQLair queries.
 type typeInfo interface {
 	typ() reflect.Type
@@ -172,11 +161,8 @@
 	return []typeMember{&sliceType{sliceType: si.sliceType}}, nil
 }
 
-<<<<<<< HEAD
-=======
 var _ typeInfo = &sliceInfo{}
 
->>>>>>> 9eaf48c6
 var cacheMutex sync.RWMutex
 var cache = make(map[reflect.Type]typeInfo)
 
