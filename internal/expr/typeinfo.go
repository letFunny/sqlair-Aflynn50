--- conflicted
+++ resolved
@@ -11,6 +11,7 @@
 
 type typeMember interface {
 	outerType() reflect.Type
+	memberName() string
 }
 
 type mapKey struct {
@@ -22,6 +23,10 @@
 	return mk.mapType
 }
 
+func (mk mapKey) memberName() string {
+	return mk.name
+}
+
 // structField represents reflection information about a field from some struct type.
 type structField struct {
 	name string
@@ -29,8 +34,11 @@
 	// The type of the containing struct.
 	structType reflect.Type
 
-	// Index sequence for Type.FieldByIndex.
-	index []int
+	// Index for Type.Field.
+	index int
+
+	// The tag assosiated with this field
+	tag string
 
 	// OmitEmpty is true when "omitempty" is
 	// a property of the field's "db" tag.
@@ -39,6 +47,10 @@
 
 func (f structField) outerType() reflect.Type {
 	return f.structType
+}
+
+func (f structField) memberName() string {
+	return f.tag
 }
 
 type typeInfo interface {
@@ -67,19 +79,11 @@
 }
 
 var cacheMutex sync.RWMutex
-<<<<<<< HEAD
-var cache = make(map[reflect.Type]*structInfo)
-
-// Reflect will return the structInfo of a given type,
-// generating and caching as required.
-func typeInfo(value any) (*structInfo, error) {
-=======
 var cache = make(map[reflect.Type]typeInfo)
 
 // Reflect will return the typeInfo of a given type,
 // generating and caching as required.
 func getTypeInfo(value any) (typeInfo, error) {
->>>>>>> 763bcaa5
 	if value == (any)(nil) {
 		return nil, fmt.Errorf("cannot reflect nil value")
 	}
@@ -107,32 +111,11 @@
 
 // generate produces and returns reflection information for the input
 // reflect.Value that is specifically required for SQLair operation.
-<<<<<<< HEAD
-func generate(t reflect.Type) (*structInfo, error) {
-	// Reflection information is only generated for structs.
-	if t.Kind() != reflect.Struct {
-		return nil, fmt.Errorf("internal error: attempted to obtain struct information for something that is not a struct: %s.", t)
-	}
-
-	info := structInfo{
-		tagToField: make(map[string]field),
-		typ:        t,
-	}
-	tags := []string{}
-
-	for i := 0; i < t.NumField(); i++ {
-		f := t.Field(i)
-		// Fields without a "db" tag are outside of SQLair's remit.
-		tag := f.Tag.Get("db")
-		if tag == "" {
-			continue
-=======
 func generateTypeInfo(t reflect.Type) (typeInfo, error) {
 	switch t.Kind() {
 	case reflect.Map:
 		if t.Key().Kind() != reflect.String {
 			return nil, fmt.Errorf(`map type %s must have key type string, found type %s`, t.Name(), t.Key().Kind())
->>>>>>> 763bcaa5
 		}
 		return &mapInfo{mapType: t}, nil
 	case reflect.Struct:
@@ -153,19 +136,6 @@
 				return nil, fmt.Errorf("field %q of struct %s not exported", f.Name, t.Name())
 			}
 
-<<<<<<< HEAD
-		tag, omitEmpty, err := parseTag(tag)
-		if err != nil {
-			return nil, fmt.Errorf("cannot parse tag for field %s.%s: %s", t.Name(), f.Name, err)
-		}
-		tags = append(tags, tag)
-		info.tagToField[tag] = field{
-			name:       f.Name,
-			index:      i,
-			tag:        tag,
-			omitEmpty:  omitEmpty,
-			structType: t,
-=======
 			tag, omitEmpty, err := parseTag(tag)
 			if err != nil {
 				return nil, fmt.Errorf("cannot parse tag for field %s.%s: %s", t.Name(), f.Name, err)
@@ -173,11 +143,11 @@
 			tags = append(tags, tag)
 			info.tagToField[tag] = structField{
 				name:       f.Name,
-				index:      f.Index,
+				index:      i,
 				omitEmpty:  omitEmpty,
+				tag:        tag,
 				structType: t,
 			}
->>>>>>> 763bcaa5
 		}
 
 		sort.Strings(tags)
